#!/usr/bin/env python3
# -*- coding: utf-8 -*-

import os
import csv
import time
import argparse
import itertools
import threading
import hashlib
from concurrent.futures import ThreadPoolExecutor, as_completed
from http.server import BaseHTTPRequestHandler, HTTPServer
<<<<<<< HEAD
from dataclasses import dataclass, field
from typing import Dict, Optional, List, Tuple, Set
=======
from dataclasses import dataclass
from typing import Dict, Optional, List, Tuple, Set, Any
>>>>>>> a30c9299

import requests

# =========================
# CONFIG
# =========================
CONFIG = {
    "threshold_percent": 0.8,      # alerta si neto >= 0.80%
    "pairs": [
        "BTC/USDT",
        "ETH/USDT",
        "XRP/USDT",
        "ADA/USDT",
        "ALGO/USDT",
        "SHIB/USDT",
        "SOL/USDT",
        "MATIC/USDT",
        "BTC/USDC",
        "ETH/BTC",
        "BTC/EUR",
        "ETH/EUR",
        "USDC/USDT",
        "BUSD/USDT",
        "BUSD/USDC",
    ],
    "simulation_capital_quote": 10_000,  # capital (USDT) para estimar PnL en alerta
    "capital_weights": {
        "pairs": {
            "default": 1.0,
            "BTC/USDT": 1.5,
            "ETH/USDT": 1.2,
            "ETH/BTC": 0.8,
        },
        "triangles": {
            "default": 0.6,
            "binance::USDT-USDC-BUSD": 1.0,
            "bybit::USDT-BTC-USDC": 0.8,
        },
    },
    "venues": {
        "binance": {
            "enabled": True,
            "fees": {
                "default": {
                    "taker": 0.10,
                    "maker": 0.08,
                    "slippage_bps": 1.0,
                    "native_token_discount_percent": 0.025,
                },
                "per_pair": {
                    "BTC/USDT": {"taker": 0.08, "slippage_bps": 0.8},
                    "ETH/USDT": {"taker": 0.085},
                },
                "vip_level": "VIP0",
                "vip_multipliers": {
                    "default": 1.0,
                    "VIP0": 1.0,
                    "VIP1": 0.95,
                    "VIP2": 0.90,
                },
            },
            "transfers": {
                "BTC": {
                    "withdraw_fee": 0.0004,
                    "withdraw_minutes": 30,
                    "deposit_fee": 0.0,
                    "deposit_minutes": 10,
                },
                "ETH": {
                    "withdraw_fee": 0.002,
                    "withdraw_minutes": 10,
                    "deposit_fee": 0.0,
                    "deposit_minutes": 5,
                },
                "USDT": {
                    "withdraw_fee": 1.0,
                    "withdraw_minutes": 15,
                    "deposit_fee": 0.0,
                    "deposit_minutes": 5,
                },
            },
        },
        "bybit": {
            "enabled": True,
            "fees": {
                "default": {
                    "taker": 0.10,
                    "maker": 0.10,
                    "slippage_bps": 1.5,
                },
                "vip_level": "VIP0",
                "vip_multipliers": {
                    "default": 1.0,
                    "VIP1": 0.97,
                    "VIP2": 0.93,
                },
            },
            "transfers": {
                "BTC": {
                    "withdraw_fee": 0.0005,
                    "withdraw_minutes": 35,
                    "deposit_fee": 0.0,
                    "deposit_minutes": 15,
                },
                "ETH": {
                    "withdraw_fee": 0.0025,
                    "withdraw_minutes": 12,
                    "deposit_fee": 0.0,
                    "deposit_minutes": 6,
                },
                "USDT": {
                    "withdraw_fee": 1.5,
                    "withdraw_minutes": 20,
                    "deposit_fee": 0.0,
                    "deposit_minutes": 8,
                },
            },
        },
        "kucoin": {
            "enabled": True,
            "fees": {
                "default": {
                    "taker": 0.10,
                    "maker": 0.08,
                    "slippage_bps": 1.2,
                },
                "vip_level": "VIP0",
                "vip_multipliers": {
                    "default": 1.0,
                    "VIP1": 0.92,
                },
                "native_token_discount_percent": 0.02,
            },
            "transfers": {
                "BTC": {
                    "withdraw_fee": 0.0006,
                    "withdraw_minutes": 40,
                    "deposit_fee": 0.0,
                    "deposit_minutes": 20,
                },
                "ETH": {
                    "withdraw_fee": 0.003,
                    "withdraw_minutes": 15,
                    "deposit_fee": 0.0,
                    "deposit_minutes": 8,
                },
                "USDT": {
                    "withdraw_fee": 1.0,
                    "withdraw_minutes": 25,
                    "deposit_fee": 0.0,
                    "deposit_minutes": 10,
                },
            },
        },
        "okx": {
            "enabled": True,
            "fees": {
                "default": {
                    "taker": 0.10,
                    "maker": 0.09,
                    "slippage_bps": 1.1,
                },
                "vip_level": "VIP0",
                "vip_multipliers": {
                    "default": 1.0,
                    "VIP1": 0.96,
                },
            },
            "transfers": {
                "BTC": {
                    "withdraw_fee": 0.0004,
                    "withdraw_minutes": 28,
                    "deposit_fee": 0.0,
                    "deposit_minutes": 12,
                },
                "ETH": {
                    "withdraw_fee": 0.002,
                    "withdraw_minutes": 9,
                    "deposit_fee": 0.0,
                    "deposit_minutes": 4,
                },
                "USDT": {
                    "withdraw_fee": 0.8,
                    "withdraw_minutes": 18,
                    "deposit_fee": 0.0,
                    "deposit_minutes": 6,
                },
            },
        },
        # add more venues aquí
    },
<<<<<<< HEAD
    "inventory_management": {
        "enabled": True,
        "rebalance_frequency_trades": 3,
    },
=======
    "triangular_routes": [
        {
            "name": "USDT-USDC-BUSD",
            "venue": "binance",
            "start_asset": "USDT",
            "legs": [
                {"pair": "USDC/USDT", "action": "BUY_BASE"},
                {"pair": "BUSD/USDC", "action": "BUY_BASE"},
                {"pair": "BUSD/USDT", "action": "SELL_BASE"},
            ],
        },
        {
            "name": "USDT-BTC-USDC",
            "venue": "bybit",
            "start_asset": "USDT",
            "legs": [
                {"pair": "BTC/USDT", "action": "BUY_BASE"},
                {"pair": "BTC/USDC", "action": "SELL_BASE"},
                {"pair": "USDC/USDT", "action": "SELL_BASE"},
            ],
        },
    ],
>>>>>>> a30c9299
    "telegram": {
        "enabled": True,                 # poner False para pruebas sin enviar
        "bot_token_env": "TG_BOT_TOKEN",
        "chat_ids_env": "TG_CHAT_IDS",   # coma-separado: "-100123...,123456..."
    },
    "log_csv_path": "logs/opportunities.csv",
    "triangular_log_csv_path": "logs/triangular_opportunities.csv",
}

TELEGRAM_CHAT_IDS: Set[str] = set()
TELEGRAM_LAST_UPDATE_ID = 0
TELEGRAM_POLLING_THREAD: Optional[threading.Thread] = None

FEE_REGISTRY: Dict[Tuple[str, str], float] = {}


COMMANDS_HELP: List[Tuple[str, str]] = [
    ("/help", "Muestra este listado de comandos"),
    ("/ping", "Responde con 'pong' para verificar conectividad"),
    ("/status", "Resume configuración actual y chats registrados"),
    ("/threshold <valor>", "Consulta o actualiza el umbral de alerta (%)"),
    ("/pairs", "Lista los pares configurados"),
    ("/addpair <PAR>", "Agrega un par nuevo al monitoreo"),
    ("/delpair <PAR>", "Elimina un par del monitoreo"),
    ("/test", "Envía una señal de prueba"),
]


def format_command_help() -> str:
    lines = ["Comandos disponibles:"]
    for cmd, desc in COMMANDS_HELP:
        lines.append(f"{cmd} — {desc}")
    return "\n".join(lines)


def get_bot_token() -> str:
    return os.getenv(CONFIG["telegram"]["bot_token_env"], "").strip()


def _load_telegram_chat_ids_from_env() -> None:
    chat_ids_env = os.getenv(CONFIG["telegram"]["chat_ids_env"], "").strip()
    if not chat_ids_env:
        return
    for cid in chat_ids_env.split(","):
        cid = cid.strip()
        if cid:
            TELEGRAM_CHAT_IDS.add(cid)
    os.environ[CONFIG["telegram"]["chat_ids_env"]] = ",".join(sorted(TELEGRAM_CHAT_IDS))


_load_telegram_chat_ids_from_env()

# =========================
# HTTP / Health
# =========================
class HealthHandler(BaseHTTPRequestHandler):
    def do_GET(self):
        if self.path in ("/", "/health", "/live", "/ready"):
            self.send_response(200); self.end_headers()
            self.wfile.write(b"ok")
        else:
            self.send_response(404); self.end_headers()

    def do_HEAD(self):
        if self.path in ("/", "/health", "/live", "/ready"):
            self.send_response(200)
        else:
            self.send_response(404)
        self.end_headers()

def serve_http(port: int):
    server = HTTPServer(("0.0.0.0", port), HealthHandler)
    print(f"[WEB] listening on 0.0.0.0:{port}")
    server.serve_forever()

def run_loop_forever(interval: int):
    while True:
        try:
            run_once()
        except Exception as e:
            print("[ERROR loop]", e)
        time.sleep(max(5, interval))

# =========================
# HTTP helpers
# =========================
class HttpError(Exception):
    pass

def current_millis() -> int:
    return int(time.time() * 1000)


@dataclass
class HttpJsonResponse:
    data: Dict[str, Any]
    checksum: str
    received_ts: int


LAST_CHECKSUMS: Dict[str, Tuple[str, int]] = {}
MAX_CHECKSUM_STALENESS_MS = 60_000


def http_get_json(
    url: str,
    params: Optional[dict] = None,
    timeout: int = 8,
    retries: int = 3,
    integrity_key: Optional[str] = None,
) -> HttpJsonResponse:
    last_exc: Optional[Exception] = None
    for _ in range(retries):
        try:
            r = requests.get(url, params=params, timeout=timeout)
            if r.status_code != 200:
                raise HttpError(f"HTTP {r.status_code} {url} params={params}")

            received_ts = current_millis()
            checksum = hashlib.sha256(r.content).hexdigest()
            payload = r.json()
            if not isinstance(payload, dict):
                raise HttpError(f"Respuesta no es JSON objeto en {url}")

            if integrity_key:
                last_checksum, last_ts = LAST_CHECKSUMS.get(integrity_key, (None, 0))
                if last_checksum == checksum and received_ts - last_ts > MAX_CHECKSUM_STALENESS_MS:
                    raise HttpError(
                        f"Checksum sin cambios por {received_ts - last_ts} ms para {integrity_key}"
                    )
                LAST_CHECKSUMS[integrity_key] = (checksum, received_ts)

            return HttpJsonResponse(payload, checksum, received_ts)
        except Exception as e:
            last_exc = e
            time.sleep(0.5)
    raise last_exc or HttpError("GET failed")


MAX_ALLOWED_CLOCK_SKEW_MS = 5_000


def ensure_fresh_timestamp(ts_ms: int, received_ts: int, source: str) -> int:
    if ts_ms <= 0:
        raise HttpError(f"Timestamp inválido en {source}: {ts_ms}")
    if abs(received_ts - ts_ms) > MAX_ALLOWED_CLOCK_SKEW_MS:
        raise HttpError(
            f"Timestamp desfasado en {source}: diff={received_ts - ts_ms} ms"
        )
    return ts_ms


def safe_float(value: Any, default: float = 0.0) -> float:
    try:
        return float(value)
    except Exception:
        return default


@dataclass
class DepthInfo:
    best_bid: float
    best_ask: float
    bid_volume: float
    ask_volume: float
    levels: int
    ts: int
    checksum: str


@dataclass
class DepthCacheEntry:
    info: DepthInfo
    stored_ts: int


class DepthCache:
    def __init__(self, ttl_ms: int = 5_000):
        self.ttl_ms = ttl_ms
        self._lock = threading.Lock()
        self._data: Dict[Tuple[str, str], DepthCacheEntry] = {}

    def get(self, key: Tuple[str, str], now_ms: Optional[int] = None) -> Optional[DepthInfo]:
        now = now_ms or current_millis()
        with self._lock:
            entry = self._data.get(key)
            if not entry:
                return None
            if now - entry.stored_ts > self.ttl_ms:
                return None
            return entry.info

    def set(self, key: Tuple[str, str], info: DepthInfo) -> None:
        with self._lock:
            self._data[key] = DepthCacheEntry(info=info, stored_ts=current_millis())


DEPTH_CACHE = DepthCache()

# =========================
# Telegram (HTTP API)
# =========================
def register_telegram_chat(chat_id) -> str:
    cid = str(chat_id)
    if cid not in TELEGRAM_CHAT_IDS:
        TELEGRAM_CHAT_IDS.add(cid)
        os.environ[CONFIG["telegram"]["chat_ids_env"]] = ",".join(sorted(TELEGRAM_CHAT_IDS))
        print(f"[TELEGRAM] Nuevo chat registrado: {cid}")
    return cid


def get_registered_chat_ids() -> List[str]:
    return sorted(TELEGRAM_CHAT_IDS)


def tg_send_message(text: str, enabled: bool = True, chat_id: Optional[str] = None) -> None:
    if not enabled:
        print("[TELEGRAM DISABLED] Would send:\n" + text)
        return

    token = get_bot_token()
    if not token:
        print("[TELEGRAM] Falta TG_BOT_TOKEN. No se envía.")
        print("Mensaje:\n" + text)
        return

    targets: List[str]
    if chat_id is not None:
        targets = [str(chat_id)]
    else:
        targets = get_registered_chat_ids()

    if not targets:
        print("[TELEGRAM] No hay chats registrados. No se envía.")
        print("Mensaje:\n" + text)
        return

    base = f"https://api.telegram.org/bot{token}/sendMessage"
    for cid in targets:
        try:
            payload = {"chat_id": cid, "text": text, "parse_mode": "Markdown"}
            r = requests.post(base, data=payload, timeout=8)
            if r.status_code != 200:
                print(f"[TELEGRAM] HTTP {r.status_code} chat_id={cid} -> {r.text}")
        except Exception as e:
            print(f"[TELEGRAM] Error enviando a {cid}: {e}")


def tg_api_request(method: str, params: Optional[Dict] = None, http_method: str = "get") -> Dict:
    token = get_bot_token()
    if not token:
        raise HttpError("Falta TG_BOT_TOKEN")

    url = f"https://api.telegram.org/bot{token}/{method}"
    try:
        if http_method.lower() == "post":
            r = requests.post(url, data=params or {}, timeout=8)
        else:
            r = requests.get(url, params=params or {}, timeout=8)
    except Exception as e:
        raise HttpError(f"Error al invocar {method}: {e}") from e

    if r.status_code != 200:
        raise HttpError(f"HTTP {r.status_code} -> {r.text}")

    data = r.json()
    if not data.get("ok"):
        raise HttpError(f"Respuesta no OK en {method}: {data}")
    return data


def tg_handle_command(command: str, argument: str, chat_id: str, enabled: bool) -> None:
    command = command.lower()
    register_telegram_chat(chat_id)

    if command == "/start":
        response = (
            "Hola! Ya estás registrado para recibir señales.\n"
            f"Threshold actual: {CONFIG['threshold_percent']:.3f}%\n"
            f"{format_command_help()}"
        )
        tg_send_message(response, enabled=enabled, chat_id=chat_id)
        return

    if command == "/help":
        tg_send_message(format_command_help(), enabled=enabled, chat_id=chat_id)
        return

    if command == "/ping":
        tg_send_message("pong", enabled=enabled, chat_id=chat_id)
        return

    if command == "/status":
        pairs = CONFIG["pairs"]
        chats = get_registered_chat_ids()
        response = (
            "Estado actual:\n"
            f"Threshold: {CONFIG['threshold_percent']:.3f}%\n"
            f"Pares ({len(pairs)}): {', '.join(pairs) if pairs else 'sin pares'}\n"
            f"Chats registrados: {', '.join(chats) if chats else 'ninguno'}"
        )
        tg_send_message(response, enabled=enabled, chat_id=chat_id)
        return

    if command == "/threshold":
        if not argument:
            tg_send_message(
                f"Threshold actual: {CONFIG['threshold_percent']:.3f}%",
                enabled=enabled,
                chat_id=chat_id,
            )
            return
        try:
            value = float(argument.replace("%", "").strip())
        except ValueError:
            tg_send_message("Valor inválido. Ej: /threshold 0.8", enabled=enabled, chat_id=chat_id)
            return
        CONFIG["threshold_percent"] = value
        tg_send_message(
            f"Nuevo threshold guardado: {CONFIG['threshold_percent']:.3f}%",
            enabled=enabled,
            chat_id=chat_id,
        )
        return

    if command == "/pairs":
        pairs = CONFIG["pairs"]
        if not pairs:
            tg_send_message("No hay pares configurados.", enabled=enabled, chat_id=chat_id)
        else:
            formatted = "\n".join(f"- {p}" for p in pairs)
            tg_send_message(f"Pares actuales:\n{formatted}", enabled=enabled, chat_id=chat_id)
        return

    if command == "/addpair":
        if not argument:
            tg_send_message("Uso: /addpair BTC/USDT", enabled=enabled, chat_id=chat_id)
            return
        pair = argument.upper().strip()
        if pair in CONFIG["pairs"]:
            tg_send_message(f"{pair} ya estaba en la lista.", enabled=enabled, chat_id=chat_id)
        else:
            CONFIG["pairs"].append(pair)
            tg_send_message(f"Par agregado: {pair}", enabled=enabled, chat_id=chat_id)
        return

    if command == "/delpair":
        if not argument:
            tg_send_message("Uso: /delpair BTC/USDT", enabled=enabled, chat_id=chat_id)
            return
        pair = argument.upper().strip()
        if pair not in CONFIG["pairs"]:
            tg_send_message(f"{pair} no está en la lista.", enabled=enabled, chat_id=chat_id)
        else:
            CONFIG["pairs"] = [p for p in CONFIG["pairs"] if p != pair]
            tg_send_message(f"Par eliminado: {pair}", enabled=enabled, chat_id=chat_id)
        return

    if command == "/test":
        tg_send_message("Señal de prueba ✅", enabled=enabled, chat_id=chat_id)
        return

    tg_send_message("Comando no reconocido. Probá /help para ver el listado.", enabled=enabled, chat_id=chat_id)


def tg_process_updates(enabled: bool = True) -> None:
    global TELEGRAM_LAST_UPDATE_ID

    if not get_bot_token():
        return

    params: Dict[str, int] = {}
    if TELEGRAM_LAST_UPDATE_ID:
        params["offset"] = TELEGRAM_LAST_UPDATE_ID + 1

    try:
        data = tg_api_request("getUpdates", params=params or None)
    except Exception as e:
        print(f"[TELEGRAM] Error leyendo updates: {e}")
        return

    for update in data.get("result", []):
        update_id = update.get("update_id")
        if isinstance(update_id, int):
            TELEGRAM_LAST_UPDATE_ID = max(TELEGRAM_LAST_UPDATE_ID, update_id)
        message = update.get("message") or update.get("channel_post")
        if not message:
            continue
        chat = message.get("chat") or {}
        chat_id = chat.get("id")
        text = (message.get("text") or "").strip()
        if not chat_id or not text:
            continue

        register_telegram_chat(chat_id)
        if not text.startswith("/"):
            continue

        parts = text.split(maxsplit=1)
        command = parts[0]
        argument = parts[1] if len(parts) > 1 else ""
        tg_handle_command(command, argument, str(chat_id), enabled)


def ensure_telegram_polling_thread(enabled: bool, interval: float = 1.0) -> None:
    """Arranca un hilo dedicado a leer updates de Telegram frecuentemente."""
    global TELEGRAM_POLLING_THREAD

    if not enabled:
        return

    if TELEGRAM_POLLING_THREAD and TELEGRAM_POLLING_THREAD.is_alive():
        return

    def _loop():
        while True:
            try:
                tg_process_updates(enabled=True)
            except Exception as exc:  # pragma: no cover - logging only
                print(f"[TELEGRAM] Error en polling: {exc}")
            time.sleep(max(0.5, interval))

    TELEGRAM_POLLING_THREAD = threading.Thread(
        target=_loop,
        name="telegram-polling",
        daemon=True,
    )
    TELEGRAM_POLLING_THREAD.start()

# =========================
# Modelo y Fees
# =========================
@dataclass
class Quote:
    symbol: str
    bid: float
    ask: float
    ts: int
    depth: Optional[DepthInfo] = None
    checksum: Optional[str] = None
    source: str = ""

@dataclass
class FeeSchedule:
    taker_fee_percent: float = 0.10
    maker_fee_percent: float = 0.0
    slippage_bps: float = 0.0
    native_token_discount_percent: float = 0.0

    @classmethod
    def from_config(cls, cfg: Dict, fallback: Optional["FeeSchedule"] = None) -> "FeeSchedule":
        fallback = fallback or FeeSchedule()
        taker = float(cfg.get("taker", cfg.get("taker_fee_percent", fallback.taker_fee_percent)))
        maker = float(cfg.get("maker", cfg.get("maker_fee_percent", fallback.maker_fee_percent)))
        slippage_bps = float(cfg.get("slippage_bps", fallback.slippage_bps))
        native_discount = float(cfg.get(
            "native_token_discount_percent",
            cfg.get("native_discount", fallback.native_token_discount_percent),
        ))
        return cls(
            taker_fee_percent=taker,
            maker_fee_percent=maker,
            slippage_bps=slippage_bps,
            native_token_discount_percent=native_discount,
        )


@dataclass
class VenueFees:
    venue: str
    default: FeeSchedule
    per_pair: Dict[str, FeeSchedule] = field(default_factory=dict)
    vip_level: str = "default"
    vip_multipliers: Dict[str, float] = field(default_factory=dict)
    native_token_discount_percent: float = 0.0
    last_updated: float = field(default_factory=lambda: time.time())

    @classmethod
    def from_config(cls, venue: str, cfg: Dict) -> "VenueFees":
        fees_cfg = cfg.get("fees") or {}
        base_default = FeeSchedule(taker_fee_percent=float(cfg.get("taker_fee_percent", 0.10)))
        if not fees_cfg:
            return cls(venue=venue, default=base_default)

        default_schedule = FeeSchedule.from_config(fees_cfg.get("default", {}), base_default)
        per_pair_cfg = fees_cfg.get("per_pair", {}) or {}
        per_pair: Dict[str, FeeSchedule] = {
            pair: FeeSchedule.from_config(data or {}, default_schedule)
            for pair, data in per_pair_cfg.items()
        }

        vip_multipliers = {str(k): float(v) for k, v in (fees_cfg.get("vip_multipliers", {}) or {}).items()}
        if "default" not in vip_multipliers:
            vip_multipliers["default"] = 1.0

        vip_level = str(fees_cfg.get("vip_level", "default"))
        native_discount = float(fees_cfg.get(
            "native_token_discount_percent",
            default_schedule.native_token_discount_percent,
        ))

        return cls(
            venue=venue,
            default=default_schedule,
            per_pair=per_pair,
            vip_level=vip_level,
            vip_multipliers=vip_multipliers,
            native_token_discount_percent=native_discount,
        )

    def _vip_multiplier(self) -> float:
        if not self.vip_multipliers:
            return 1.0
        if self.vip_level in self.vip_multipliers:
            return self.vip_multipliers[self.vip_level]
        return self.vip_multipliers.get("default", 1.0)

    def schedule_for_pair(self, pair: str) -> FeeSchedule:
        schedule = self.per_pair.get(pair, self.default)
        multiplier = self._vip_multiplier()
        taker = schedule.taker_fee_percent * multiplier
        maker = schedule.maker_fee_percent * multiplier
        native_discount = schedule.native_token_discount_percent or self.native_token_discount_percent
        if native_discount:
            taker = max(taker - native_discount, 0.0)
            maker = max(maker - native_discount, 0.0)
        return FeeSchedule(
            taker_fee_percent=taker,
            maker_fee_percent=maker,
            slippage_bps=schedule.slippage_bps,
            native_token_discount_percent=native_discount,
        )

    def register_pair_fee(self, pair: str, schedule: FeeSchedule) -> None:
        self.per_pair[pair] = schedule
        self.last_updated = time.time()


@dataclass
class TransferProfile:
    withdraw_fee: float = 0.0
    withdraw_percent: float = 0.0
    withdraw_minutes: float = 0.0
    deposit_fee: float = 0.0
    deposit_percent: float = 0.0
    deposit_minutes: float = 0.0

    @classmethod
    def from_config(cls, cfg: Dict) -> "TransferProfile":
        return cls(
            withdraw_fee=float(cfg.get("withdraw_fee", 0.0)),
            withdraw_percent=float(cfg.get("withdraw_percent", 0.0)),
            withdraw_minutes=float(cfg.get("withdraw_minutes", cfg.get("withdraw_eta_minutes", 0.0))),
            deposit_fee=float(cfg.get("deposit_fee", 0.0)),
            deposit_percent=float(cfg.get("deposit_percent", 0.0)),
            deposit_minutes=float(cfg.get("deposit_minutes", cfg.get("deposit_eta_minutes", 0.0))),
        )


@dataclass
class VenueTransfers:
    assets: Dict[str, TransferProfile] = field(default_factory=dict)

    def profile(self, asset: str) -> Optional[TransferProfile]:
        asset_key = asset.upper()
        if asset_key in self.assets:
            return self.assets[asset_key]
        return self.assets.get(asset)


@dataclass
class TransferEstimate:
    total_cost_quote: float = 0.0
    total_minutes: float = 0.0
    base_asset_loss: float = 0.0
    quote_asset_loss: float = 0.0


def apply_slippage(price: float, slippage_bps: float, side: str) -> float:
    if price <= 0:
        return 0.0
    if slippage_bps <= 0:
        return price
    factor = slippage_bps / 10_000.0
    side = side.lower()
    if side == "buy":
        return price * (1.0 + factor)
    return max(price * (1.0 - factor), 0.0)


def compute_base_quantity(capital_quote: float, buy_price: float, buy_slippage_bps: float) -> float:
    adjusted_buy = apply_slippage(buy_price, buy_slippage_bps, "buy")
    if adjusted_buy <= 0 or capital_quote <= 0:
        return 0.0
    return capital_quote / adjusted_buy


def update_fee_registry(venue_fees: VenueFees, pairs: List[str]) -> None:
    for pair in pairs:
        schedule = venue_fees.schedule_for_pair(pair)
        key = (venue_fees.venue, pair)
        current = round(schedule.taker_fee_percent, 8)
        previous = FEE_REGISTRY.get(key)
        if previous is None or not math.isclose(previous, current, rel_tol=1e-6):
            FEE_REGISTRY[key] = current
            prev_fmt = f"{previous:.4f}" if previous is not None else "n/a"
            print(f"[FEE] {venue_fees.venue} {pair} taker fee actualizado: {prev_fmt} -> {current:.4f}")


def build_fee_map(pairs: List[str]) -> Dict[str, VenueFees]:
    fee_map: Dict[str, VenueFees] = {}
    for vname, vcfg in CONFIG["venues"].items():
        if not vcfg.get("enabled", False):
            continue
        venue_fees = VenueFees.from_config(vname, vcfg)
        fee_map[vname] = venue_fees
        update_fee_registry(venue_fees, pairs)
    return fee_map


def build_transfer_profiles() -> Dict[str, VenueTransfers]:
    profiles: Dict[str, VenueTransfers] = {}
    for vname, vcfg in CONFIG["venues"].items():
        if not vcfg.get("enabled", False):
            continue
        transfers_cfg = vcfg.get("transfers") or {}
        assets: Dict[str, TransferProfile] = {}
        for asset, cfg in transfers_cfg.items():
            assets[asset.upper()] = TransferProfile.from_config(cfg or {})
        if assets:
            profiles[vname] = VenueTransfers(assets=assets)
    return profiles


def _asset_transfer_loss(
    amount: float,
    withdraw_profile: Optional[TransferProfile],
    deposit_profile: Optional[TransferProfile],
) -> Tuple[float, float]:
    if amount <= 0:
        return 0.0, 0.0
    loss_units = 0.0
    minutes = 0.0
    if withdraw_profile:
        loss_units += withdraw_profile.withdraw_fee
        loss_units += (withdraw_profile.withdraw_percent / 100.0) * amount
        minutes += withdraw_profile.withdraw_minutes
    if deposit_profile:
        loss_units += deposit_profile.deposit_fee
        loss_units += (deposit_profile.deposit_percent / 100.0) * amount
        minutes += deposit_profile.deposit_minutes
    return loss_units, minutes


def estimate_round_trip_transfer_cost(
    pair: str,
    buy_venue: str,
    sell_venue: str,
    base_qty: float,
    executed_sell_price: float,
    transfers: Dict[str, VenueTransfers],
) -> TransferEstimate:
    if base_qty <= 0 or executed_sell_price <= 0:
        return TransferEstimate()

    base_asset, quote_asset = pair.split("/")
    buy_profiles = transfers.get(buy_venue)
    sell_profiles = transfers.get(sell_venue)

    base_withdraw = buy_profiles.profile(base_asset) if buy_profiles else None
    base_deposit = sell_profiles.profile(base_asset) if sell_profiles else None
    base_loss_units, base_minutes = _asset_transfer_loss(base_qty, base_withdraw, base_deposit)

    quote_amount = base_qty * executed_sell_price
    quote_withdraw = sell_profiles.profile(quote_asset) if sell_profiles else None
    quote_deposit = buy_profiles.profile(quote_asset) if buy_profiles else None
    quote_loss_units, quote_minutes = _asset_transfer_loss(quote_amount, quote_withdraw, quote_deposit)

    total_cost_quote = base_loss_units * executed_sell_price + quote_loss_units
    total_minutes = base_minutes + quote_minutes
    return TransferEstimate(
        total_cost_quote=total_cost_quote,
        total_minutes=total_minutes,
        base_asset_loss=base_loss_units,
        quote_asset_loss=quote_loss_units,
    )


def simulate_inventory_rebalance(
    pair: str,
    buy_venue: str,
    sell_venue: str,
    base_qty: float,
    executed_sell_price: float,
    transfers: Dict[str, VenueTransfers],
) -> Tuple[float, float]:
    cfg = CONFIG.get("inventory_management", {})
    if not cfg or not cfg.get("enabled", False):
        return 0.0, 0.0
    frequency = max(1, int(cfg.get("rebalance_frequency_trades", 1)))
    reverse = estimate_round_trip_transfer_cost(
        pair,
        sell_venue,
        buy_venue,
        base_qty,
        executed_sell_price,
        transfers,
    )
    return reverse.total_cost_quote / frequency, reverse.total_minutes

# =========================
# Adapters de Exchanges
# =========================
class ExchangeAdapter:
    name: str
    depth_supported: bool = False

    def normalize_symbol(self, pair: str) -> str:
        raise NotImplementedError

    def fetch_quote(self, pair: str) -> Optional[Quote]:
        raise NotImplementedError

    def fetch_depth_snapshot(self, pair: str) -> Optional[DepthInfo]:
        return None

    def _integrity_key(self, symbol: str, endpoint: str) -> str:
        return f"{self.name}:{symbol}:{endpoint}"

    def get_depth(self, pair: str) -> Optional[DepthInfo]:
        if not self.depth_supported:
            return None
        symbol = self.normalize_symbol(pair)
        cache_key = (self.name, symbol)
        cached = DEPTH_CACHE.get(cache_key)
        if cached:
            return cached
        depth = self.fetch_depth_snapshot(pair)
        if depth:
            DEPTH_CACHE.set(cache_key, depth)
        return depth

    def _attach_depth(self, pair: str, quote: Optional[Quote]) -> Optional[Quote]:
        depth = self.get_depth(pair)
        if not depth:
            return quote
        symbol = self.normalize_symbol(pair)
        if quote is None:
            return Quote(
                symbol,
                depth.best_bid,
                depth.best_ask,
                depth.ts,
                depth=depth,
                checksum=depth.checksum,
                source="depth",
            )
        quote.depth = depth
        if depth.best_bid > 0:
            quote.bid = max(quote.bid, depth.best_bid)
        if depth.best_ask > 0:
            quote.ask = min(quote.ask, depth.best_ask)
        quote.ts = max(quote.ts, depth.ts)
        return quote


class Binance(ExchangeAdapter):
    name = "binance"
    depth_supported = True

    def normalize_symbol(self, pair: str) -> str:
        return pair.replace("/", "")

    def fetch_quote(self, pair: str) -> Optional[Quote]:
        sym = self.normalize_symbol(pair)
        url = "https://api.binance.com/api/v3/ticker/bookTicker"
        quote: Optional[Quote] = None
        try:
            response = http_get_json(
                url,
                params={"symbol": sym},
                integrity_key=self._integrity_key(sym, "ticker"),
            )
            data = response.data
            bid = safe_float(data.get("bidPrice"))
            ask = safe_float(data.get("askPrice"))
            if bid <= 0 or ask <= 0 or bid >= ask:
                raise HttpError("Precios inválidos en ticker")
            ts_ms = safe_float(data.get("time"))
            if ts_ms > 0:
                ts_val = ensure_fresh_timestamp(int(ts_ms), response.received_ts, "binance:ticker")
            else:
                ts_val = response.received_ts
            quote = Quote(sym, bid, ask, int(ts_val), checksum=response.checksum, source="bookTicker")
        except Exception as exc:
            print(f"[binance] ticker fallback {pair}: {exc}")
        quote = self._attach_depth(pair, quote)
        if quote and quote.bid >= quote.ask:
            return None
        return quote

    def fetch_depth_snapshot(self, pair: str) -> Optional[DepthInfo]:
        sym = self.normalize_symbol(pair)
        url = "https://api.binance.com/api/v3/depth"
        try:
            response = http_get_json(
                url,
                params={"symbol": sym, "limit": 20},
                integrity_key=self._integrity_key(sym, "depth"),
            )
            bids = response.data.get("bids") or []
            asks = response.data.get("asks") or []
            if not bids or not asks:
                raise HttpError("Depth vacío")
            best_bid = safe_float(bids[0][0])
            best_ask = safe_float(asks[0][0])
            bid_volume = sum(safe_float(b[1]) for b in bids)
            ask_volume = sum(safe_float(a[1]) for a in asks)
            levels = min(len(bids), len(asks))
            ts_val = response.received_ts
            return DepthInfo(best_bid, best_ask, bid_volume, ask_volume, levels, ts_val, response.checksum)
        except Exception as exc:
            print(f"[binance] depth error {pair}: {exc}")
            return None

class Bybit(ExchangeAdapter):
    name = "bybit"
    depth_supported = True

    def normalize_symbol(self, pair: str) -> str:
        return pair.replace("/", "")

    def fetch_quote(self, pair: str) -> Optional[Quote]:
        sym = self.normalize_symbol(pair)
        url = "https://api.bybit.com/v5/market/tickers"
        quote: Optional[Quote] = None
        try:
            response = http_get_json(
                url,
                params={"category": "spot", "symbol": sym},
                integrity_key=self._integrity_key(sym, "ticker"),
            )
            result = response.data.get("result") or {}
            items = result.get("list") or []
            if not items:
                raise HttpError("Ticker vacío")
            item = items[0]
            bid = safe_float(item.get("bid1Price"))
            ask = safe_float(item.get("ask1Price"))
            if bid <= 0 or ask <= 0 or bid >= ask:
                raise HttpError("Precios inválidos en ticker")
            ts_field = safe_float(response.data.get("time") or item.get("time") or item.get("t"))
            if ts_field > 0:
                ts_val = ensure_fresh_timestamp(int(ts_field), response.received_ts, "bybit:ticker")
            else:
                ts_val = response.received_ts
            quote = Quote(sym, bid, ask, int(ts_val), checksum=response.checksum, source="ticker")
        except Exception as exc:
            print(f"[bybit] ticker fallback {pair}: {exc}")
        quote = self._attach_depth(pair, quote)
        if quote and quote.bid >= quote.ask:
            return None
        return quote

    def fetch_depth_snapshot(self, pair: str) -> Optional[DepthInfo]:
        sym = self.normalize_symbol(pair)
        url = "https://api.bybit.com/v5/market/orderbook"
        try:
            response = http_get_json(
                url,
                params={"category": "spot", "symbol": sym, "limit": 25},
                integrity_key=self._integrity_key(sym, "depth"),
            )
            result = response.data.get("result") or {}
            bids = result.get("b") or []
            asks = result.get("a") or []
            if not bids or not asks:
                raise HttpError("Depth vacío")
            best_bid = safe_float(bids[0][0])
            best_ask = safe_float(asks[0][0])
            bid_volume = sum(safe_float(entry[1]) for entry in bids)
            ask_volume = sum(safe_float(entry[1]) for entry in asks)
            levels = min(len(bids), len(asks))
            ts_field = safe_float(result.get("ts") or response.data.get("time"))
            if ts_field > 0:
                ts_val = ensure_fresh_timestamp(int(ts_field), response.received_ts, "bybit:depth")
            else:
                ts_val = response.received_ts
            return DepthInfo(best_bid, best_ask, bid_volume, ask_volume, levels, int(ts_val), response.checksum)
        except Exception as exc:
            print(f"[bybit] depth error {pair}: {exc}")
            return None

class KuCoin(ExchangeAdapter):
    name = "kucoin"
    depth_supported = True

    def normalize_symbol(self, pair: str) -> str:
        return pair.replace("/", "-")

    def fetch_quote(self, pair: str) -> Optional[Quote]:
        sym = self.normalize_symbol(pair)
        url = "https://api.kucoin.com/api/v1/market/orderbook/level1"
        quote: Optional[Quote] = None
        try:
            response = http_get_json(
                url,
                params={"symbol": sym},
                integrity_key=self._integrity_key(sym, "ticker"),
            )
            data = response.data.get("data") or {}
            bid = safe_float(data.get("bestBid"))
            ask = safe_float(data.get("bestAsk"))
            if bid <= 0 or ask <= 0 or bid >= ask:
                raise HttpError("Precios inválidos en ticker")
            ts_field = safe_float(data.get("time"))
            if ts_field > 0:
                ts_val = ensure_fresh_timestamp(int(ts_field), response.received_ts, "kucoin:ticker")
            else:
                ts_val = response.received_ts
            quote = Quote(sym, bid, ask, int(ts_val), checksum=response.checksum, source="level1")
        except Exception as exc:
            print(f"[kucoin] ticker fallback {pair}: {exc}")
        quote = self._attach_depth(pair, quote)
        if quote and quote.bid >= quote.ask:
            return None
        return quote

    def fetch_depth_snapshot(self, pair: str) -> Optional[DepthInfo]:
        sym = self.normalize_symbol(pair)
        url = "https://api.kucoin.com/api/v1/market/orderbook/level2_20"
        try:
            response = http_get_json(
                url,
                params={"symbol": sym},
                integrity_key=self._integrity_key(sym, "depth"),
            )
            data = response.data.get("data") or {}
            bids = data.get("bids") or []
            asks = data.get("asks") or []
            if not bids or not asks:
                raise HttpError("Depth vacío")
            best_bid = safe_float(bids[0][0])
            best_ask = safe_float(asks[0][0])
            bid_volume = sum(safe_float(entry[1]) for entry in bids)
            ask_volume = sum(safe_float(entry[1]) for entry in asks)
            levels = min(len(bids), len(asks))
            ts_field = safe_float(data.get("time"))
            if ts_field > 0:
                ts_val = ensure_fresh_timestamp(int(ts_field), response.received_ts, "kucoin:depth")
            else:
                ts_val = response.received_ts
            return DepthInfo(best_bid, best_ask, bid_volume, ask_volume, levels, int(ts_val), response.checksum)
        except Exception as exc:
            print(f"[kucoin] depth error {pair}: {exc}")
            return None


class OKX(ExchangeAdapter):
    name = "okx"
    depth_supported = True

    def normalize_symbol(self, pair: str) -> str:
        return pair.replace("/", "-")

    def fetch_quote(self, pair: str) -> Optional[Quote]:
        sym = self.normalize_symbol(pair)
        url = "https://www.okx.com/api/v5/market/ticker"
        quote: Optional[Quote] = None
        try:
            response = http_get_json(
                url,
                params={"instId": sym},
                integrity_key=self._integrity_key(sym, "ticker"),
            )
            items = response.data.get("data") or []
            if not items:
                raise HttpError("Ticker vacío")
            item = items[0]
            bid = safe_float(item.get("bidPx"))
            ask = safe_float(item.get("askPx"))
            if bid <= 0 or ask <= 0 or bid >= ask:
                raise HttpError("Precios inválidos en ticker")
            ts_field = safe_float(item.get("ts") or response.data.get("ts"))
            if ts_field > 0:
                ts_val = ensure_fresh_timestamp(int(ts_field), response.received_ts, "okx:ticker")
            else:
                ts_val = response.received_ts
            quote = Quote(sym, bid, ask, int(ts_val), checksum=response.checksum, source="ticker")
        except Exception as exc:
            print(f"[okx] ticker fallback {pair}: {exc}")
        quote = self._attach_depth(pair, quote)
        if quote and quote.bid >= quote.ask:
            return None
        return quote

    def fetch_depth_snapshot(self, pair: str) -> Optional[DepthInfo]:
        sym = self.normalize_symbol(pair)
        url = "https://www.okx.com/api/v5/market/books"
        try:
            response = http_get_json(
                url,
                params={"instId": sym, "sz": "20"},
                integrity_key=self._integrity_key(sym, "depth"),
            )
            items = response.data.get("data") or []
            if not items:
                raise HttpError("Depth vacío")
            item = items[0]
            bids = item.get("bids") or []
            asks = item.get("asks") or []
            if not bids or not asks:
                raise HttpError("Depth vacío")
            best_bid = safe_float(bids[0][0])
            best_ask = safe_float(asks[0][0])
            bid_volume = sum(safe_float(entry[1]) for entry in bids)
            ask_volume = sum(safe_float(entry[1]) for entry in asks)
            levels = min(len(bids), len(asks))
            ts_field = safe_float(item.get("ts") or response.data.get("ts"))
            if ts_field > 0:
                ts_val = ensure_fresh_timestamp(int(ts_field), response.received_ts, "okx:depth")
            else:
                ts_val = response.received_ts
            return DepthInfo(best_bid, best_ask, bid_volume, ask_volume, levels, int(ts_val), response.checksum)
        except Exception as exc:
            print(f"[okx] depth error {pair}: {exc}")
            return None

def build_adapters() -> Dict[str, ExchangeAdapter]:
    adapters: Dict[str, ExchangeAdapter] = {}
    vcfg = CONFIG["venues"]
    if vcfg.get("binance", {}).get("enabled", False): adapters["binance"] = Binance()
    if vcfg.get("bybit",   {}).get("enabled", False): adapters["bybit"]   = Bybit()
    if vcfg.get("kucoin",  {}).get("enabled", False): adapters["kucoin"]  = KuCoin()
    if vcfg.get("okx",     {}).get("enabled", False): adapters["okx"]     = OKX()
    return adapters

<<<<<<< HEAD
=======
def build_fee_map() -> Dict[str, VenueFees]:
    fee_map: Dict[str, VenueFees] = {}
    for vname, v in CONFIG["venues"].items():
        if not v.get("enabled", False):
            continue
        fee_map[vname] = VenueFees(taker_fee_percent=float(v.get("taker_fee_percent", 0.10)))
    return fee_map


def collect_pair_quotes(pairs: List[str], adapters: Dict[str, ExchangeAdapter]) -> Dict[str, Dict[str, Quote]]:
    pair_quotes: Dict[str, Dict[str, Quote]] = {pair: {} for pair in pairs}
    if not pairs or not adapters:
        return pair_quotes

    futures_map: Dict[Any, Tuple[str, str]] = {}
    max_workers = min(32, max(1, len(pairs) * len(adapters)))
    with ThreadPoolExecutor(max_workers=max_workers) as executor:
        for pair in pairs:
            for vname, adapter in adapters.items():
                futures_map[executor.submit(adapter.fetch_quote, pair)] = (pair, vname)

        for future in as_completed(futures_map):
            pair, vname = futures_map[future]
            try:
                quote = future.result()
            except Exception as exc:
                print(f"[{vname}] error fetch {pair}: {exc}")
                continue
            if quote:
                pair_quotes[pair][vname] = quote

    return pair_quotes

>>>>>>> a30c9299
# =========================
# Engine
# =========================
@dataclass
class Opportunity:
    pair: str
    buy_venue: str
    sell_venue: str
    buy_price: float
    sell_price: float
    gross_percent: float
    net_percent: float
<<<<<<< HEAD
    estimated_profit_quote: float
    estimated_base_qty: float
    buy_fee_percent: float
    sell_fee_percent: float
    buy_slippage_bps: float
    sell_slippage_bps: float
    transfer_cost_quote: float
    transfer_minutes: float
    rebalance_cost_quote: float
    rebalance_minutes: float

def compute_opportunities_for_pair(
    pair: str,
    quotes: Dict[str, Quote],
    fees: Dict[str, VenueFees],
    transfers: Dict[str, VenueTransfers],
    capital_quote: float,
) -> List[Opportunity]:
=======

@dataclass
class TriangleLeg:
    pair: str
    action: str  # BUY_BASE o SELL_BASE

    def normalized_action(self) -> str:
        return self.action.strip().upper()


@dataclass
class TriangularRoute:
    name: str
    venue: str
    start_asset: str
    legs: List[TriangleLeg]

    @property
    def identifier(self) -> str:
        return f"{self.venue}::{self.name}"


@dataclass
class TriangularOpportunity:
    route: TriangularRoute
    start_capital: float
    final_capital_gross: float
    final_capital_net: float
    gross_percent: float
    net_percent: float
    leg_prices: List[Tuple[TriangleLeg, float]]

    @property
    def net_profit(self) -> float:
        return self.final_capital_net - self.start_capital

def compute_opportunities_for_pair(pair: str,
                                   quotes: Dict[str, Quote],
                                   fees: Dict[str, VenueFees]) -> List[Opportunity]:
>>>>>>> a30c9299
    venues = list(quotes.keys())
    out: List[Opportunity] = []
    for buy_v, sell_v in itertools.permutations(venues, 2):
        qb = quotes.get(buy_v)
        qs = quotes.get(sell_v)
        if qb is None or qs is None:
            continue

        raw_buy_price = qb.ask
        raw_sell_price = qs.bid
        if raw_buy_price <= 0 or raw_sell_price <= 0:
            continue

        buy_fee_cfg = fees.get(buy_v)
        sell_fee_cfg = fees.get(sell_v)
        if not buy_fee_cfg or not sell_fee_cfg:
            continue

        buy_schedule = buy_fee_cfg.schedule_for_pair(pair)
        sell_schedule = sell_fee_cfg.schedule_for_pair(pair)

        executed_buy_price = apply_slippage(raw_buy_price, buy_schedule.slippage_bps, "buy")
        executed_sell_price = apply_slippage(raw_sell_price, sell_schedule.slippage_bps, "sell")
        if executed_buy_price <= 0 or executed_sell_price <= 0:
            continue

        base_qty = compute_base_quantity(capital_quote, raw_buy_price, buy_schedule.slippage_bps)
        transfer_estimate = estimate_round_trip_transfer_cost(
            pair,
            buy_v,
            sell_v,
            base_qty,
            executed_sell_price,
            transfers,
        )
        rebalance_cost, rebalance_minutes = simulate_inventory_rebalance(
            pair,
            buy_v,
            sell_v,
            base_qty,
            executed_sell_price,
            transfers,
        )

        profit, net_pct, realized_base_qty = estimate_profit(
            capital_quote=capital_quote,
            buy_price=raw_buy_price,
            sell_price=raw_sell_price,
            buy_fee_percent=buy_schedule.taker_fee_percent,
            sell_fee_percent=sell_schedule.taker_fee_percent,
            buy_slippage_bps=buy_schedule.slippage_bps,
            sell_slippage_bps=sell_schedule.slippage_bps,
            transfer_cost_quote=transfer_estimate.total_cost_quote,
            rebalance_cost_quote=rebalance_cost,
        )

        gross = 0.0
        if executed_buy_price > 0:
            gross = (executed_sell_price - executed_buy_price) / executed_buy_price * 100.0

        out.append(
            Opportunity(
                pair=pair,
                buy_venue=buy_v,
                sell_venue=sell_v,
                buy_price=executed_buy_price,
                sell_price=executed_sell_price,
                gross_percent=gross,
                net_percent=net_pct,
                estimated_profit_quote=profit,
                estimated_base_qty=realized_base_qty,
                buy_fee_percent=buy_schedule.taker_fee_percent,
                sell_fee_percent=sell_schedule.taker_fee_percent,
                buy_slippage_bps=buy_schedule.slippage_bps,
                sell_slippage_bps=sell_schedule.slippage_bps,
                transfer_cost_quote=transfer_estimate.total_cost_quote,
                transfer_minutes=transfer_estimate.total_minutes,
                rebalance_cost_quote=rebalance_cost,
                rebalance_minutes=rebalance_minutes,
            )
        )

    return sorted(out, key=lambda o: o.net_percent, reverse=True)


def get_weighted_capital(base_capital: float, weights_cfg: Dict[str, float], key: str) -> float:
    if base_capital <= 0:
        return 0.0
    default = float(weights_cfg.get("default", 1.0)) if weights_cfg else 1.0
    weight = float(weights_cfg.get(key, default)) if weights_cfg else default
    return base_capital * weight


def load_triangular_routes() -> List[TriangularRoute]:
    routes_cfg = CONFIG.get("triangular_routes", []) or []
    routes: List[TriangularRoute] = []
    for rcfg in routes_cfg:
        legs_cfg = rcfg.get("legs", []) or []
        legs = [
            TriangleLeg(
                pair=str(leg_cfg.get("pair", "")).upper(),
                action=str(leg_cfg.get("action", "BUY_BASE")),
            )
            for leg_cfg in legs_cfg
            if leg_cfg.get("pair")
        ]
        if not legs:
            continue
        name = str(rcfg.get("name", "triangle")).strip() or "triangle"
        venue = str(rcfg.get("venue", "")).strip().lower()
        if not venue:
            continue
        start_asset = str(rcfg.get("start_asset", "USDT")).upper() or "USDT"
        routes.append(TriangularRoute(name=name, venue=venue, start_asset=start_asset, legs=legs))
    return routes


def compute_triangular_opportunity(route: TriangularRoute,
                                   quotes_by_pair: Dict[str, Dict[str, Quote]],
                                   fees: Dict[str, VenueFees],
                                   start_capital: float) -> Optional[TriangularOpportunity]:
    if start_capital <= 0:
        return None

    fee_cfg = fees.get(route.venue)
    fee_rate = (fee_cfg.taker_fee_percent / 100.0) if fee_cfg else 0.0

    gross_amount = start_capital
    net_amount = start_capital
    legs_with_prices: List[Tuple[TriangleLeg, float]] = []

    for leg in route.legs:
        quotes_for_pair = quotes_by_pair.get(leg.pair, {})
        quote = quotes_for_pair.get(route.venue)
        if not quote:
            return None

        action = leg.normalized_action()
        if action == "BUY_BASE":
            price = quote.ask
            if price <= 0:
                return None
            gross_amount = gross_amount / price
            net_amount = (net_amount / price) * (1 - fee_rate)
        elif action == "SELL_BASE":
            price = quote.bid
            if price <= 0:
                return None
            gross_amount = gross_amount * price
            net_amount = (net_amount * price) * (1 - fee_rate)
        else:
            return None

        legs_with_prices.append((leg, price))

    gross_percent = (gross_amount - start_capital) / start_capital * 100.0
    net_percent = (net_amount - start_capital) / start_capital * 100.0

    return TriangularOpportunity(
        route=route,
        start_capital=start_capital,
        final_capital_gross=gross_amount,
        final_capital_net=net_amount,
        gross_percent=gross_percent,
        net_percent=net_percent,
        leg_prices=legs_with_prices,
    )

# =========================
# Simulación PnL (avanzada)
# =========================
def estimate_profit(
    capital_quote: float,
    buy_price: float,
    sell_price: float,
<<<<<<< HEAD
    buy_fee_percent: float,
    sell_fee_percent: float,
    buy_slippage_bps: float = 0.0,
    sell_slippage_bps: float = 0.0,
    transfer_cost_quote: float = 0.0,
    rebalance_cost_quote: float = 0.0,
) -> Tuple[float, float, float]:
    if buy_price <= 0 or sell_price <= 0 or capital_quote <= 0:
        return 0.0, 0.0, 0.0

    executed_buy = apply_slippage(buy_price, buy_slippage_bps, "buy")
    executed_sell = apply_slippage(sell_price, sell_slippage_bps, "sell")
    if executed_buy <= 0 or executed_sell <= 0:
        return 0.0, 0.0, 0.0

    base_qty = capital_quote / executed_buy
    gross_proceeds = base_qty * executed_sell

    buy_fee_amount = capital_quote * (buy_fee_percent / 100.0)
    sell_fee_amount = gross_proceeds * (sell_fee_percent / 100.0)

    net_proceeds = gross_proceeds - sell_fee_amount
    total_costs = buy_fee_amount + transfer_cost_quote + rebalance_cost_quote
    profit = net_proceeds - capital_quote - total_costs
    net_pct = (profit / capital_quote) * 100.0 if capital_quote > 0 else 0.0

    return profit, net_pct, base_qty
=======
    total_percent_fee: float,
    max_base_qty: Optional[float] = None,
) -> Tuple[float, float, float, float]:
    if buy_price <= 0 or sell_price <= 0 or capital_quote <= 0:
        return 0.0, 0.0, 0.0, 0.0

    desired_base_qty = capital_quote / buy_price
    base_qty = desired_base_qty
    if max_base_qty is not None:
        base_qty = min(desired_base_qty, max_base_qty)

    if base_qty <= 0:
        return 0.0, 0.0, 0.0, 0.0

    effective_capital = base_qty * buy_price
    gross_proceeds = base_qty * sell_price
    fee_loss = (total_percent_fee / 100.0) * effective_capital
    net_proceeds = gross_proceeds - fee_loss
    profit = net_proceeds - effective_capital
    net_pct = (profit / effective_capital) * 100.0 if effective_capital > 0 else 0.0
    return profit, net_pct, base_qty, effective_capital
>>>>>>> a30c9299

# =========================
# Logging CSV
# =========================
<<<<<<< HEAD
def append_csv(path: str, opp: Opportunity) -> None:
=======
def append_csv(
    path: str,
    opp: Opportunity,
    est_profit: float,
    base_qty: float,
    capital_used: float,
    buy_depth: Optional[DepthInfo],
    sell_depth: Optional[DepthInfo],
) -> None:
>>>>>>> a30c9299
    os.makedirs(os.path.dirname(path), exist_ok=True)
    exists = os.path.exists(path)
    with open(path, "a", newline="", encoding="utf-8") as f:
        w = csv.writer(f)
        if not exists:
            w.writerow([
                "ts",
                "pair",
                "buy_venue",
                "sell_venue",
                "buy_price",
                "sell_price",
                "gross_%",
                "net_%",
                "est_profit_quote",
                "base_qty",
<<<<<<< HEAD
                "buy_fee_percent",
                "sell_fee_percent",
                "buy_slippage_bps",
                "sell_slippage_bps",
                "transfer_cost_quote",
                "rebalance_cost_quote",
                "transfer_minutes",
                "rebalance_minutes",
=======
                "capital_used_quote",
                "buy_depth_base",
                "sell_depth_base",
>>>>>>> a30c9299
            ])
        w.writerow([
            int(time.time()), opp.pair, opp.buy_venue, opp.sell_venue,
            f"{opp.buy_price:.8f}", f"{opp.sell_price:.8f}",
            f"{opp.gross_percent:.4f}", f"{opp.net_percent:.4f}",
<<<<<<< HEAD
            f"{opp.estimated_profit_quote:.4f}", f"{opp.estimated_base_qty:.8f}",
            f"{opp.buy_fee_percent:.6f}", f"{opp.sell_fee_percent:.6f}",
            f"{opp.buy_slippage_bps:.4f}", f"{opp.sell_slippage_bps:.4f}",
            f"{opp.transfer_cost_quote:.6f}", f"{opp.rebalance_cost_quote:.6f}",
            f"{opp.transfer_minutes:.2f}", f"{opp.rebalance_minutes:.2f}",
=======
            f"{est_profit:.4f}",
            f"{base_qty:.8f}",
            f"{capital_used:.4f}",
            f"{(buy_depth.ask_volume if buy_depth else 0.0):.8f}" if buy_depth else "",
            f"{(sell_depth.bid_volume if sell_depth else 0.0):.8f}" if sell_depth else "",
        ])


def append_triangular_csv(path: str, opp: TriangularOpportunity) -> None:
    os.makedirs(os.path.dirname(path), exist_ok=True)
    exists = os.path.exists(path)
    with open(path, "a", newline="", encoding="utf-8") as f:
        w = csv.writer(f)
        if not exists:
            w.writerow([
                "ts",
                "route",
                "venue",
                "start_asset",
                "start_capital",
                "final_capital_net",
                "gross_%",
                "net_%",
                "legs",
            ])
        leg_summary = " | ".join(
            f"{leg.pair}:{leg.normalized_action()}@{price:.8f}"
            for leg, price in opp.leg_prices
        )
        w.writerow([
            int(time.time()),
            opp.route.name,
            opp.route.venue,
            opp.route.start_asset,
            f"{opp.start_capital:.8f}",
            f"{opp.final_capital_net:.8f}",
            f"{opp.gross_percent:.4f}",
            f"{opp.net_percent:.4f}",
            leg_summary,
>>>>>>> a30c9299
        ])

# =========================
# Formato de alerta
# =========================
<<<<<<< HEAD
def fmt_alert(opp: Opportunity, capital_quote: float) -> str:
    base_asset, quote_asset = opp.pair.split("/")
    rebalance_cfg = CONFIG.get("inventory_management", {})
    rebalance_freq = int(rebalance_cfg.get("rebalance_frequency_trades", 1) or 1)
    return (
        "ARBITRAJE SPOT (inventario)\n"
        f"Par: {opp.pair}\n"
        f"Comprar en {opp.buy_venue}: {opp.buy_price:.6f}\n"
        f"Vender en {opp.sell_venue}: {opp.sell_price:.6f}\n"
        f"Spread bruto (con slippage): {opp.gross_percent:.3f}%  |  Neto: {opp.net_percent:.3f}%\n"
        f"Fees taker buy/sell: {opp.buy_fee_percent:.4f}% / {opp.sell_fee_percent:.4f}%\n"
        f"Slippage esperado (bps) buy/sell: {opp.buy_slippage_bps:.2f} / {opp.sell_slippage_bps:.2f}\n"
        f"Costos transferencia round-trip: {opp.transfer_cost_quote:.4f} {quote_asset} (~{opp.transfer_minutes:.1f} min)\n"
        f"Rebalance promedio ({rebalance_freq} trades): {opp.rebalance_cost_quote:.4f} {quote_asset} (~{opp.rebalance_minutes:.1f} min)\n"
        f"Simulación sobre {capital_quote:.0f} {quote_asset}: PnL ~{opp.estimated_profit_quote:.2f} {quote_asset}  (~{opp.net_percent:.3f}%)\n"
        f"Base movida: {opp.estimated_base_qty:.6f} {base_asset}\n"
=======
def fmt_alert(
    opp: Opportunity,
    est_profit: float,
    est_percent: float,
    base_qty: float,
    capital_quote: float,
    capital_used: float,
    buy_depth: Optional[DepthInfo],
    sell_depth: Optional[DepthInfo],
) -> str:
    lines = [
        "ARBITRAJE SPOT (inventario)",
        f"Par: {opp.pair}",
        f"Comprar en {opp.buy_venue}: {opp.buy_price:.6f}",
        f"Vender en {opp.sell_venue}: {opp.sell_price:.6f}",
        f"Spread bruto: {opp.gross_percent:.3f}%  |  Neto: {opp.net_percent:.3f}%",
        f"PnL estimado: ~{est_profit:.2f} USDT  (~{est_percent:.3f}%)",
    ]

    if abs(capital_used - capital_quote) > 1e-6:
        lines.append(
            f"Capital ajustado por liquidez: {capital_used:.2f} USDT (objetivo {capital_quote:.2f} USDT)"
        )
    else:
        lines.append(f"Capital simulado: {capital_used:.2f} USDT")

    lines.append(f"Cantidad base estimada: {base_qty:.6f}")

    if buy_depth:
        lines.append(
            f"Liquidez compra {opp.buy_venue}: {buy_depth.ask_volume:.4f} base en {buy_depth.levels} niveles"
        )
    if sell_depth:
        lines.append(
            f"Liquidez venta {opp.sell_venue}: {sell_depth.bid_volume:.4f} base en {sell_depth.levels} niveles"
        )

    lines.append(time.strftime('%Y-%m-%d %H:%M:%S'))
    return "\n".join(lines)


def fmt_triangular_alert(opp: TriangularOpportunity, fee_percent: float) -> str:
    legs_lines = []
    for leg, price in opp.leg_prices:
        action = leg.normalized_action()
        legs_lines.append(f"- {leg.pair} [{action}] @ {price:.8f}")
    legs_block = "\n".join(legs_lines)
    return (
        "ARBITRAJE TRIANGULAR\n"
        f"Ruta: {opp.route.name} ({opp.route.venue})\n"
        f"Asset inicial: {opp.route.start_asset}\n"
        f"Capital simulado: {opp.start_capital:.4f} {opp.route.start_asset}\n"
        f"Resultado neto: {opp.final_capital_net:.4f} {opp.route.start_asset} (PnL {opp.net_profit:.4f}, {opp.net_percent:.3f}%)\n"
        f"Spread bruto: {opp.gross_percent:.3f}% | Fees considerados: {fee_percent:.3f}% por trade\n"
        f"Legs:\n{legs_block}\n"
>>>>>>> a30c9299
        f"{time.strftime('%Y-%m-%d %H:%M:%S')}"
    )

# =========================
# Run (una vez)
# =========================
def run_once() -> None:
    adapters = build_adapters()
    if not adapters:
        print("No hay venues habilitados en CONFIG['venues'].")
        return

    tg_enabled = bool(CONFIG["telegram"].get("enabled", False))
    polling_active = TELEGRAM_POLLING_THREAD and TELEGRAM_POLLING_THREAD.is_alive()
    if tg_enabled and not polling_active:
        tg_process_updates(enabled=tg_enabled)

<<<<<<< HEAD
    pairs = list(CONFIG["pairs"])
    fee_map = build_fee_map(pairs)
    transfer_profiles = build_transfer_profiles()
=======
    routes = load_triangular_routes()
    pairs = list(dict.fromkeys(CONFIG["pairs"]))
    extra_pairs = {leg.pair for route in routes for leg in route.legs}
    all_pairs = sorted(set(pairs) | extra_pairs)
>>>>>>> a30c9299
    threshold = float(CONFIG["threshold_percent"])
    capital = float(CONFIG["simulation_capital_quote"])
    log_csv = CONFIG["log_csv_path"]
    tri_log_csv = CONFIG.get("triangular_log_csv_path")
    pair_weight_cfg = CONFIG.get("capital_weights", {}).get("pairs", {})
    triangle_weight_cfg = CONFIG.get("capital_weights", {}).get("triangles", {})

    pair_quotes: Dict[str, Dict[str, Quote]] = {p: {} for p in all_pairs}
    for pair in all_pairs:
        for vname, adapter in adapters.items():
            try:
                q = adapter.fetch_quote(pair)
            except Exception as e:
                q = None
                print(f"[{vname}] error fetch {pair}: {e}")
            if q:
                pair_quotes[pair][vname] = q

    alerts = 0
    for pair in pairs:
        quotes = pair_quotes.get(pair, {})
        if len(quotes) < 2:
            continue
<<<<<<< HEAD
        opps = compute_opportunities_for_pair(pair, quotes, fee_map, transfer_profiles, capital)
        for opp in opps:
            if opp.net_percent >= threshold:
                append_csv(log_csv, opp)
                msg = fmt_alert(opp, capital)
=======
        capital_for_pair = get_weighted_capital(capital, pair_weight_cfg, pair)
        if capital_for_pair <= 0:
            continue
        opps = compute_opportunities_for_pair(pair, quotes, fee_map)
        for opp in opps:
            if opp.net_percent >= threshold:
                total_fee_pct = fee_map[opp.buy_venue].taker_fee_percent + fee_map[opp.sell_venue].taker_fee_percent
                est_profit, est_percent, base_qty = estimate_profit(capital_for_pair, opp.buy_price, opp.sell_price, total_fee_pct)

                append_csv(log_csv, opp, est_profit, base_qty)
                msg = fmt_alert(opp, est_profit, est_percent, base_qty, capital_for_pair)
>>>>>>> a30c9299
                tg_send_message(msg, enabled=tg_enabled)
                alerts += 1

    tri_alerts = 0
    for route in routes:
        route_capital = get_weighted_capital(capital, triangle_weight_cfg, route.identifier)
        if route_capital <= 0:
            continue
        opp = compute_triangular_opportunity(route, pair_quotes, fee_map, route_capital)
        if not opp or opp.net_percent < threshold:
            continue

        if tri_log_csv:
            append_triangular_csv(tri_log_csv, opp)
        fee_cfg = fee_map.get(route.venue)
        fee_pct = fee_cfg.taker_fee_percent if fee_cfg else 0.0
        msg = fmt_triangular_alert(opp, fee_pct)
        tg_send_message(msg, enabled=tg_enabled)
        tri_alerts += 1

    print(f"Run complete. Oportunidades enviadas: {alerts} (cross) / {tri_alerts} (triangulares)")

# =========================
# CLI
# =========================
def main():
    ap = argparse.ArgumentParser(description="Arbitrage TeleBot (spot, inventario) - web-ready")
    ap.add_argument("--once", action="store_true", help="Ejecuta una vez y termina")
    ap.add_argument("--loop", action="store_true", help="Ejecuta en loop continuo")
    ap.add_argument("--interval", type=int, default=int(os.getenv("INTERVAL_SECONDS", "30")), help="Segundos entre corridas en modo loop")
    ap.add_argument("--web", action="store_true", help="Expone /health y corre el loop en background")
    ap.add_argument("--port", type=int, default=int(os.getenv("PORT", "10000")), help="Puerto HTTP para /health (Render usa $PORT)")

    args = ap.parse_args()

    tg_enabled = bool(CONFIG["telegram"].get("enabled", False))
    if tg_enabled and (args.loop or args.web):
        ensure_telegram_polling_thread(enabled=True, interval=1.0)

    if args.web:
        t = threading.Thread(target=run_loop_forever, args=(args.interval,), daemon=True)
        t.start()
        serve_http(args.port)
        return

    if args.once and args.loop:
        print("Elegí --once o --loop, no ambos.")
        return

    if args.once or not args.loop:
        run_once(); return

    while True:
        try:
            run_once()
        except Exception as e:
            print("[ERROR]", e)
        time.sleep(max(5, args.interval))

if __name__ == "__main__":
    main()<|MERGE_RESOLUTION|>--- conflicted
+++ resolved
@@ -10,13 +10,8 @@
 import hashlib
 from concurrent.futures import ThreadPoolExecutor, as_completed
 from http.server import BaseHTTPRequestHandler, HTTPServer
-<<<<<<< HEAD
-from dataclasses import dataclass, field
-from typing import Dict, Optional, List, Tuple, Set
-=======
 from dataclasses import dataclass
 from typing import Dict, Optional, List, Tuple, Set, Any
->>>>>>> a30c9299
 
 import requests
 
@@ -208,12 +203,6 @@
         },
         # add more venues aquí
     },
-<<<<<<< HEAD
-    "inventory_management": {
-        "enabled": True,
-        "rebalance_frequency_trades": 3,
-    },
-=======
     "triangular_routes": [
         {
             "name": "USDT-USDC-BUSD",
@@ -236,7 +225,6 @@
             ],
         },
     ],
->>>>>>> a30c9299
     "telegram": {
         "enabled": True,                 # poner False para pruebas sin enviar
         "bot_token_env": "TG_BOT_TOKEN",
@@ -1274,8 +1262,6 @@
     if vcfg.get("okx",     {}).get("enabled", False): adapters["okx"]     = OKX()
     return adapters
 
-<<<<<<< HEAD
-=======
 def build_fee_map() -> Dict[str, VenueFees]:
     fee_map: Dict[str, VenueFees] = {}
     for vname, v in CONFIG["venues"].items():
@@ -1309,7 +1295,6 @@
 
     return pair_quotes
 
->>>>>>> a30c9299
 # =========================
 # Engine
 # =========================
@@ -1322,26 +1307,6 @@
     sell_price: float
     gross_percent: float
     net_percent: float
-<<<<<<< HEAD
-    estimated_profit_quote: float
-    estimated_base_qty: float
-    buy_fee_percent: float
-    sell_fee_percent: float
-    buy_slippage_bps: float
-    sell_slippage_bps: float
-    transfer_cost_quote: float
-    transfer_minutes: float
-    rebalance_cost_quote: float
-    rebalance_minutes: float
-
-def compute_opportunities_for_pair(
-    pair: str,
-    quotes: Dict[str, Quote],
-    fees: Dict[str, VenueFees],
-    transfers: Dict[str, VenueTransfers],
-    capital_quote: float,
-) -> List[Opportunity]:
-=======
 
 @dataclass
 class TriangleLeg:
@@ -1381,7 +1346,6 @@
 def compute_opportunities_for_pair(pair: str,
                                    quotes: Dict[str, Quote],
                                    fees: Dict[str, VenueFees]) -> List[Opportunity]:
->>>>>>> a30c9299
     venues = list(quotes.keys())
     out: List[Opportunity] = []
     for buy_v, sell_v in itertools.permutations(venues, 2):
@@ -1557,35 +1521,6 @@
     capital_quote: float,
     buy_price: float,
     sell_price: float,
-<<<<<<< HEAD
-    buy_fee_percent: float,
-    sell_fee_percent: float,
-    buy_slippage_bps: float = 0.0,
-    sell_slippage_bps: float = 0.0,
-    transfer_cost_quote: float = 0.0,
-    rebalance_cost_quote: float = 0.0,
-) -> Tuple[float, float, float]:
-    if buy_price <= 0 or sell_price <= 0 or capital_quote <= 0:
-        return 0.0, 0.0, 0.0
-
-    executed_buy = apply_slippage(buy_price, buy_slippage_bps, "buy")
-    executed_sell = apply_slippage(sell_price, sell_slippage_bps, "sell")
-    if executed_buy <= 0 or executed_sell <= 0:
-        return 0.0, 0.0, 0.0
-
-    base_qty = capital_quote / executed_buy
-    gross_proceeds = base_qty * executed_sell
-
-    buy_fee_amount = capital_quote * (buy_fee_percent / 100.0)
-    sell_fee_amount = gross_proceeds * (sell_fee_percent / 100.0)
-
-    net_proceeds = gross_proceeds - sell_fee_amount
-    total_costs = buy_fee_amount + transfer_cost_quote + rebalance_cost_quote
-    profit = net_proceeds - capital_quote - total_costs
-    net_pct = (profit / capital_quote) * 100.0 if capital_quote > 0 else 0.0
-
-    return profit, net_pct, base_qty
-=======
     total_percent_fee: float,
     max_base_qty: Optional[float] = None,
 ) -> Tuple[float, float, float, float]:
@@ -1607,14 +1542,10 @@
     profit = net_proceeds - effective_capital
     net_pct = (profit / effective_capital) * 100.0 if effective_capital > 0 else 0.0
     return profit, net_pct, base_qty, effective_capital
->>>>>>> a30c9299
 
 # =========================
 # Logging CSV
 # =========================
-<<<<<<< HEAD
-def append_csv(path: str, opp: Opportunity) -> None:
-=======
 def append_csv(
     path: str,
     opp: Opportunity,
@@ -1624,7 +1555,6 @@
     buy_depth: Optional[DepthInfo],
     sell_depth: Optional[DepthInfo],
 ) -> None:
->>>>>>> a30c9299
     os.makedirs(os.path.dirname(path), exist_ok=True)
     exists = os.path.exists(path)
     with open(path, "a", newline="", encoding="utf-8") as f:
@@ -1641,32 +1571,14 @@
                 "net_%",
                 "est_profit_quote",
                 "base_qty",
-<<<<<<< HEAD
-                "buy_fee_percent",
-                "sell_fee_percent",
-                "buy_slippage_bps",
-                "sell_slippage_bps",
-                "transfer_cost_quote",
-                "rebalance_cost_quote",
-                "transfer_minutes",
-                "rebalance_minutes",
-=======
                 "capital_used_quote",
                 "buy_depth_base",
                 "sell_depth_base",
->>>>>>> a30c9299
             ])
         w.writerow([
             int(time.time()), opp.pair, opp.buy_venue, opp.sell_venue,
             f"{opp.buy_price:.8f}", f"{opp.sell_price:.8f}",
             f"{opp.gross_percent:.4f}", f"{opp.net_percent:.4f}",
-<<<<<<< HEAD
-            f"{opp.estimated_profit_quote:.4f}", f"{opp.estimated_base_qty:.8f}",
-            f"{opp.buy_fee_percent:.6f}", f"{opp.sell_fee_percent:.6f}",
-            f"{opp.buy_slippage_bps:.4f}", f"{opp.sell_slippage_bps:.4f}",
-            f"{opp.transfer_cost_quote:.6f}", f"{opp.rebalance_cost_quote:.6f}",
-            f"{opp.transfer_minutes:.2f}", f"{opp.rebalance_minutes:.2f}",
-=======
             f"{est_profit:.4f}",
             f"{base_qty:.8f}",
             f"{capital_used:.4f}",
@@ -1706,30 +1618,11 @@
             f"{opp.gross_percent:.4f}",
             f"{opp.net_percent:.4f}",
             leg_summary,
->>>>>>> a30c9299
         ])
 
 # =========================
 # Formato de alerta
 # =========================
-<<<<<<< HEAD
-def fmt_alert(opp: Opportunity, capital_quote: float) -> str:
-    base_asset, quote_asset = opp.pair.split("/")
-    rebalance_cfg = CONFIG.get("inventory_management", {})
-    rebalance_freq = int(rebalance_cfg.get("rebalance_frequency_trades", 1) or 1)
-    return (
-        "ARBITRAJE SPOT (inventario)\n"
-        f"Par: {opp.pair}\n"
-        f"Comprar en {opp.buy_venue}: {opp.buy_price:.6f}\n"
-        f"Vender en {opp.sell_venue}: {opp.sell_price:.6f}\n"
-        f"Spread bruto (con slippage): {opp.gross_percent:.3f}%  |  Neto: {opp.net_percent:.3f}%\n"
-        f"Fees taker buy/sell: {opp.buy_fee_percent:.4f}% / {opp.sell_fee_percent:.4f}%\n"
-        f"Slippage esperado (bps) buy/sell: {opp.buy_slippage_bps:.2f} / {opp.sell_slippage_bps:.2f}\n"
-        f"Costos transferencia round-trip: {opp.transfer_cost_quote:.4f} {quote_asset} (~{opp.transfer_minutes:.1f} min)\n"
-        f"Rebalance promedio ({rebalance_freq} trades): {opp.rebalance_cost_quote:.4f} {quote_asset} (~{opp.rebalance_minutes:.1f} min)\n"
-        f"Simulación sobre {capital_quote:.0f} {quote_asset}: PnL ~{opp.estimated_profit_quote:.2f} {quote_asset}  (~{opp.net_percent:.3f}%)\n"
-        f"Base movida: {opp.estimated_base_qty:.6f} {base_asset}\n"
-=======
 def fmt_alert(
     opp: Opportunity,
     est_profit: float,
@@ -1785,7 +1678,6 @@
         f"Resultado neto: {opp.final_capital_net:.4f} {opp.route.start_asset} (PnL {opp.net_profit:.4f}, {opp.net_percent:.3f}%)\n"
         f"Spread bruto: {opp.gross_percent:.3f}% | Fees considerados: {fee_percent:.3f}% por trade\n"
         f"Legs:\n{legs_block}\n"
->>>>>>> a30c9299
         f"{time.strftime('%Y-%m-%d %H:%M:%S')}"
     )
 
@@ -1803,16 +1695,10 @@
     if tg_enabled and not polling_active:
         tg_process_updates(enabled=tg_enabled)
 
-<<<<<<< HEAD
-    pairs = list(CONFIG["pairs"])
-    fee_map = build_fee_map(pairs)
-    transfer_profiles = build_transfer_profiles()
-=======
     routes = load_triangular_routes()
     pairs = list(dict.fromkeys(CONFIG["pairs"]))
     extra_pairs = {leg.pair for route in routes for leg in route.legs}
     all_pairs = sorted(set(pairs) | extra_pairs)
->>>>>>> a30c9299
     threshold = float(CONFIG["threshold_percent"])
     capital = float(CONFIG["simulation_capital_quote"])
     log_csv = CONFIG["log_csv_path"]
@@ -1836,13 +1722,6 @@
         quotes = pair_quotes.get(pair, {})
         if len(quotes) < 2:
             continue
-<<<<<<< HEAD
-        opps = compute_opportunities_for_pair(pair, quotes, fee_map, transfer_profiles, capital)
-        for opp in opps:
-            if opp.net_percent >= threshold:
-                append_csv(log_csv, opp)
-                msg = fmt_alert(opp, capital)
-=======
         capital_for_pair = get_weighted_capital(capital, pair_weight_cfg, pair)
         if capital_for_pair <= 0:
             continue
@@ -1854,7 +1733,6 @@
 
                 append_csv(log_csv, opp, est_profit, base_qty)
                 msg = fmt_alert(opp, est_profit, est_percent, base_qty, capital_for_pair)
->>>>>>> a30c9299
                 tg_send_message(msg, enabled=tg_enabled)
                 alerts += 1
 
