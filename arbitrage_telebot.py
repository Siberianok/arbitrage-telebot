--- conflicted
+++ resolved
@@ -1237,9 +1237,6 @@
     pair_weight_cfg = CONFIG.get("capital_weights", {}).get("pairs", {})
     triangle_weight_cfg = CONFIG.get("capital_weights", {}).get("triangles", {})
 
-<<<<<<< HEAD
-    pair_quotes = collect_pair_quotes(pairs, adapters)
-=======
     pair_quotes: Dict[str, Dict[str, Quote]] = {p: {} for p in all_pairs}
     for pair in all_pairs:
         for vname, adapter in adapters.items():
@@ -1250,7 +1247,6 @@
                 print(f"[{vname}] error fetch {pair}: {e}")
             if q:
                 pair_quotes[pair][vname] = q
->>>>>>> 3944903f
 
     alerts = 0
     for pair in pairs:
@@ -1264,49 +1260,10 @@
         for opp in opps:
             if opp.net_percent >= threshold:
                 total_fee_pct = fee_map[opp.buy_venue].taker_fee_percent + fee_map[opp.sell_venue].taker_fee_percent
-<<<<<<< HEAD
-                buy_quote = quotes.get(opp.buy_venue)
-                sell_quote = quotes.get(opp.sell_venue)
-                if not buy_quote or not sell_quote:
-                    continue
-
-                available_base: Optional[float] = None
-                volumes: List[float] = []
-                if buy_quote.depth and buy_quote.depth.ask_volume > 0:
-                    volumes.append(buy_quote.depth.ask_volume)
-                if sell_quote.depth and sell_quote.depth.bid_volume > 0:
-                    volumes.append(sell_quote.depth.bid_volume)
-                if volumes:
-                    available_base = min(volumes)
-
-                est_profit, est_percent, base_qty, capital_used = estimate_profit(
-                    capital,
-                    opp.buy_price,
-                    opp.sell_price,
-                    total_fee_pct,
-                    max_base_qty=available_base,
-                )
-
-                if base_qty <= 0 or capital_used <= 0:
-                    continue
-
-                append_csv(log_csv, opp, est_profit, base_qty, capital_used, buy_quote.depth, sell_quote.depth)
-                msg = fmt_alert(
-                    opp,
-                    est_profit,
-                    est_percent,
-                    base_qty,
-                    capital,
-                    capital_used,
-                    buy_quote.depth,
-                    sell_quote.depth,
-                )
-=======
                 est_profit, est_percent, base_qty = estimate_profit(capital_for_pair, opp.buy_price, opp.sell_price, total_fee_pct)
 
                 append_csv(log_csv, opp, est_profit, base_qty)
                 msg = fmt_alert(opp, est_profit, est_percent, base_qty, capital_for_pair)
->>>>>>> 3944903f
                 tg_send_message(msg, enabled=tg_enabled)
                 alerts += 1
 
