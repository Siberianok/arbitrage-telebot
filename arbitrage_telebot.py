#!/usr/bin/env python3
# -*- coding: utf-8 -*-

import os
import csv
import time
import argparse
import itertools
import threading
import hashlib
from concurrent.futures import ThreadPoolExecutor, as_completed
from http.server import BaseHTTPRequestHandler, HTTPServer
from dataclasses import dataclass
<<<<<<< HEAD
from statistics import mean, pstdev, StatisticsError
from typing import Dict, Optional, List, Tuple, Set, Iterable
=======
from typing import Dict, Optional, List, Tuple, Set, Any
>>>>>>> 75d63d04

import requests

from observability import (
    ERROR_RATE_ALERT_THRESHOLD,
    is_circuit_open,
    log_event,
    metrics_snapshot,
    record_exchange_attempt,
    record_exchange_error,
    record_exchange_no_data,
    record_exchange_skip,
    record_exchange_success,
    register_degradation_alert,
    reset_metrics,
)

# =========================
# CONFIG
# =========================
CONFIG = {
    "threshold_percent": 0.8,      # alerta si neto >= 0.80%
    "pairs": [
        "BTC/USDT",
        "ETH/USDT",
        "XRP/USDT",
        "ADA/USDT",
        "ALGO/USDT",
        "SHIB/USDT",
        "SOL/USDT",
        "MATIC/USDT",
        "BTC/USDC",
        "ETH/BTC",
        "BTC/EUR",
        "ETH/EUR",
        "USDC/USDT",
        "BUSD/USDT",
        "BUSD/USDC",
    ],
    "simulation_capital_quote": 10_000,  # capital (USDT) para estimar PnL en alerta
    "capital_weights": {
        "pairs": {
            "default": 1.0,
            "BTC/USDT": 1.5,
            "ETH/USDT": 1.2,
            "ETH/BTC": 0.8,
        },
        "triangles": {
            "default": 0.6,
            "binance::USDT-USDC-BUSD": 1.0,
            "bybit::USDT-BTC-USDC": 0.8,
        },
    },
    "venues": {
        "binance": {
            "enabled": True,
            "fees": {
                "default": {
                    "taker": 0.10,
                    "maker": 0.08,
                    "slippage_bps": 1.0,
                    "native_token_discount_percent": 0.025,
                },
                "per_pair": {
                    "BTC/USDT": {"taker": 0.08, "slippage_bps": 0.8},
                    "ETH/USDT": {"taker": 0.085},
                },
                "vip_level": "VIP0",
                "vip_multipliers": {
                    "default": 1.0,
                    "VIP0": 1.0,
                    "VIP1": 0.95,
                    "VIP2": 0.90,
                },
            },
            "transfers": {
                "BTC": {
                    "withdraw_fee": 0.0004,
                    "withdraw_minutes": 30,
                    "deposit_fee": 0.0,
                    "deposit_minutes": 10,
                },
                "ETH": {
                    "withdraw_fee": 0.002,
                    "withdraw_minutes": 10,
                    "deposit_fee": 0.0,
                    "deposit_minutes": 5,
                },
                "USDT": {
                    "withdraw_fee": 1.0,
                    "withdraw_minutes": 15,
                    "deposit_fee": 0.0,
                    "deposit_minutes": 5,
                },
            },
        },
        "bybit": {
            "enabled": True,
            "fees": {
                "default": {
                    "taker": 0.10,
                    "maker": 0.10,
                    "slippage_bps": 1.5,
                },
                "vip_level": "VIP0",
                "vip_multipliers": {
                    "default": 1.0,
                    "VIP1": 0.97,
                    "VIP2": 0.93,
                },
            },
            "transfers": {
                "BTC": {
                    "withdraw_fee": 0.0005,
                    "withdraw_minutes": 35,
                    "deposit_fee": 0.0,
                    "deposit_minutes": 15,
                },
                "ETH": {
                    "withdraw_fee": 0.0025,
                    "withdraw_minutes": 12,
                    "deposit_fee": 0.0,
                    "deposit_minutes": 6,
                },
                "USDT": {
                    "withdraw_fee": 1.5,
                    "withdraw_minutes": 20,
                    "deposit_fee": 0.0,
                    "deposit_minutes": 8,
                },
            },
        },
        "kucoin": {
            "enabled": True,
            "fees": {
                "default": {
                    "taker": 0.10,
                    "maker": 0.08,
                    "slippage_bps": 1.2,
                },
                "vip_level": "VIP0",
                "vip_multipliers": {
                    "default": 1.0,
                    "VIP1": 0.92,
                },
                "native_token_discount_percent": 0.02,
            },
            "transfers": {
                "BTC": {
                    "withdraw_fee": 0.0006,
                    "withdraw_minutes": 40,
                    "deposit_fee": 0.0,
                    "deposit_minutes": 20,
                },
                "ETH": {
                    "withdraw_fee": 0.003,
                    "withdraw_minutes": 15,
                    "deposit_fee": 0.0,
                    "deposit_minutes": 8,
                },
                "USDT": {
                    "withdraw_fee": 1.0,
                    "withdraw_minutes": 25,
                    "deposit_fee": 0.0,
                    "deposit_minutes": 10,
                },
            },
        },
        "okx": {
            "enabled": True,
            "fees": {
                "default": {
                    "taker": 0.10,
                    "maker": 0.09,
                    "slippage_bps": 1.1,
                },
                "vip_level": "VIP0",
                "vip_multipliers": {
                    "default": 1.0,
                    "VIP1": 0.96,
                },
            },
            "transfers": {
                "BTC": {
                    "withdraw_fee": 0.0004,
                    "withdraw_minutes": 28,
                    "deposit_fee": 0.0,
                    "deposit_minutes": 12,
                },
                "ETH": {
                    "withdraw_fee": 0.002,
                    "withdraw_minutes": 9,
                    "deposit_fee": 0.0,
                    "deposit_minutes": 4,
                },
                "USDT": {
                    "withdraw_fee": 0.8,
                    "withdraw_minutes": 18,
                    "deposit_fee": 0.0,
                    "deposit_minutes": 6,
                },
            },
        },
        # add more venues aquí
    },
    "triangular_routes": [
        {
            "name": "USDT-USDC-BUSD",
            "venue": "binance",
            "start_asset": "USDT",
            "legs": [
                {"pair": "USDC/USDT", "action": "BUY_BASE"},
                {"pair": "BUSD/USDC", "action": "BUY_BASE"},
                {"pair": "BUSD/USDT", "action": "SELL_BASE"},
            ],
        },
        {
            "name": "USDT-BTC-USDC",
            "venue": "bybit",
            "start_asset": "USDT",
            "legs": [
                {"pair": "BTC/USDT", "action": "BUY_BASE"},
                {"pair": "BTC/USDC", "action": "SELL_BASE"},
                {"pair": "USDC/USDT", "action": "SELL_BASE"},
            ],
        },
    ],
    "telegram": {
        "enabled": True,                 # poner False para pruebas sin enviar
        "bot_token_env": "TG_BOT_TOKEN",
        "chat_ids_env": "TG_CHAT_IDS",   # coma-separado: "-100123...,123456..."
    },
    "log_csv_path": "logs/opportunities.csv",
<<<<<<< HEAD
    "analysis": {
        "lookback_hours": 72,
        "target_success_rate": 0.65,
        "min_threshold_percent": 0.3,
        "max_threshold_percent": 2.5,
        "adjust_multiplier": 0.6,
    },
    "execution_costs": {
        "slippage_bps": 8.0,        # coste extra (ida+vuelta)
        "rebalance_bps": 5.0,       # coste de rebalanceo eventual
        "latency_seconds": 6.0,
        "latency_penalty_multiplier": 0.45,
    },
=======
    "triangular_log_csv_path": "logs/triangular_opportunities.csv",
>>>>>>> 75d63d04
}

TELEGRAM_CHAT_IDS: Set[str] = set()
TELEGRAM_LAST_UPDATE_ID = 0
TELEGRAM_POLLING_THREAD: Optional[threading.Thread] = None

<<<<<<< HEAD
DYNAMIC_THRESHOLD_PERCENT = float(CONFIG["threshold_percent"])
LATEST_ANALYSIS: Optional["HistoricalAnalysis"] = None
LOG_HEADER_INITIALIZED = False

=======
FEE_REGISTRY: Dict[Tuple[str, str], float] = {}
>>>>>>> 75d63d04


COMMANDS_HELP: List[Tuple[str, str]] = [
    ("/help", "Muestra este listado de comandos"),
    ("/ping", "Responde con 'pong' para verificar conectividad"),
    ("/status", "Resume configuración actual y chats registrados"),
    ("/threshold <valor>", "Consulta o actualiza el umbral de alerta (%)"),
    ("/pairs", "Lista los pares configurados"),
    ("/addpair <PAR>", "Agrega un par nuevo al monitoreo"),
    ("/delpair <PAR>", "Elimina un par del monitoreo"),
    ("/test", "Envía una señal de prueba"),
]


def format_command_help() -> str:
    lines = ["Comandos disponibles:"]
    for cmd, desc in COMMANDS_HELP:
        lines.append(f"{cmd} — {desc}")
    return "\n".join(lines)


def get_bot_token() -> str:
    return os.getenv(CONFIG["telegram"]["bot_token_env"], "").strip()


def _load_telegram_chat_ids_from_env() -> None:
    chat_ids_env = os.getenv(CONFIG["telegram"]["chat_ids_env"], "").strip()
    if not chat_ids_env:
        return
    for cid in chat_ids_env.split(","):
        cid = cid.strip()
        if cid:
            TELEGRAM_CHAT_IDS.add(cid)
    os.environ[CONFIG["telegram"]["chat_ids_env"]] = ",".join(sorted(TELEGRAM_CHAT_IDS))


_load_telegram_chat_ids_from_env()

# =========================
# HTTP / Health
# =========================
class HealthHandler(BaseHTTPRequestHandler):
    def do_GET(self):
        if self.path in ("/", "/health", "/live", "/ready"):
            self.send_response(200); self.end_headers()
            self.wfile.write(b"ok")
        else:
            self.send_response(404); self.end_headers()

    def do_HEAD(self):
        if self.path in ("/", "/health", "/live", "/ready"):
            self.send_response(200)
        else:
            self.send_response(404)
        self.end_headers()

def serve_http(port: int):
    server = HTTPServer(("0.0.0.0", port), HealthHandler)
    log_event("web.listen_start", port=port)
    server.serve_forever()

def run_loop_forever(interval: int):
    while True:
        try:
            run_once()
        except Exception as e:
            log_event("loop.error", error=str(e))
        time.sleep(max(5, interval))

# =========================
# HTTP helpers
# =========================
class HttpError(Exception):
    pass

def current_millis() -> int:
    return int(time.time() * 1000)


@dataclass
class HttpJsonResponse:
    data: Dict[str, Any]
    checksum: str
    received_ts: int


LAST_CHECKSUMS: Dict[str, Tuple[str, int]] = {}
MAX_CHECKSUM_STALENESS_MS = 60_000


def http_get_json(
    url: str,
    params: Optional[dict] = None,
    timeout: int = 8,
    retries: int = 3,
    integrity_key: Optional[str] = None,
) -> HttpJsonResponse:
    last_exc: Optional[Exception] = None
    for _ in range(retries):
        try:
            r = requests.get(url, params=params, timeout=timeout)
            if r.status_code != 200:
                raise HttpError(f"HTTP {r.status_code} {url} params={params}")

            received_ts = current_millis()
            checksum = hashlib.sha256(r.content).hexdigest()
            payload = r.json()
            if not isinstance(payload, dict):
                raise HttpError(f"Respuesta no es JSON objeto en {url}")

            if integrity_key:
                last_checksum, last_ts = LAST_CHECKSUMS.get(integrity_key, (None, 0))
                if last_checksum == checksum and received_ts - last_ts > MAX_CHECKSUM_STALENESS_MS:
                    raise HttpError(
                        f"Checksum sin cambios por {received_ts - last_ts} ms para {integrity_key}"
                    )
                LAST_CHECKSUMS[integrity_key] = (checksum, received_ts)

            return HttpJsonResponse(payload, checksum, received_ts)
        except Exception as e:
            last_exc = e
            time.sleep(0.5)
    raise last_exc or HttpError("GET failed")


MAX_ALLOWED_CLOCK_SKEW_MS = 5_000


def ensure_fresh_timestamp(ts_ms: int, received_ts: int, source: str) -> int:
    if ts_ms <= 0:
        raise HttpError(f"Timestamp inválido en {source}: {ts_ms}")
    if abs(received_ts - ts_ms) > MAX_ALLOWED_CLOCK_SKEW_MS:
        raise HttpError(
            f"Timestamp desfasado en {source}: diff={received_ts - ts_ms} ms"
        )
    return ts_ms


def safe_float(value: Any, default: float = 0.0) -> float:
    try:
        return float(value)
    except Exception:
        return default


@dataclass
class DepthInfo:
    best_bid: float
    best_ask: float
    bid_volume: float
    ask_volume: float
    levels: int
    ts: int
    checksum: str


@dataclass
class DepthCacheEntry:
    info: DepthInfo
    stored_ts: int


class DepthCache:
    def __init__(self, ttl_ms: int = 5_000):
        self.ttl_ms = ttl_ms
        self._lock = threading.Lock()
        self._data: Dict[Tuple[str, str], DepthCacheEntry] = {}

    def get(self, key: Tuple[str, str], now_ms: Optional[int] = None) -> Optional[DepthInfo]:
        now = now_ms or current_millis()
        with self._lock:
            entry = self._data.get(key)
            if not entry:
                return None
            if now - entry.stored_ts > self.ttl_ms:
                return None
            return entry.info

    def set(self, key: Tuple[str, str], info: DepthInfo) -> None:
        with self._lock:
            self._data[key] = DepthCacheEntry(info=info, stored_ts=current_millis())


DEPTH_CACHE = DepthCache()

# =========================
# Telegram (HTTP API)
# =========================
def register_telegram_chat(chat_id) -> str:
    cid = str(chat_id)
    if cid not in TELEGRAM_CHAT_IDS:
        TELEGRAM_CHAT_IDS.add(cid)
        os.environ[CONFIG["telegram"]["chat_ids_env"]] = ",".join(sorted(TELEGRAM_CHAT_IDS))
        log_event("telegram.chat_registered", chat_id=cid)
    return cid


def get_registered_chat_ids() -> List[str]:
    return sorted(TELEGRAM_CHAT_IDS)


def tg_send_message(text: str, enabled: bool = True, chat_id: Optional[str] = None) -> None:
    preview = text if len(text) <= 400 else text[:400] + "…"
    if not enabled:
        log_event("telegram.send.skip", reason="disabled", preview=preview)
        return

    token = get_bot_token()
    if not token:
        log_event("telegram.send.skip", reason="missing_token", preview=preview)
        return

    targets: List[str]
    if chat_id is not None:
        targets = [str(chat_id)]
    else:
        targets = get_registered_chat_ids()

    if not targets:
        log_event("telegram.send.skip", reason="no_targets", preview=preview)
        return

    base = f"https://api.telegram.org/bot{token}/sendMessage"
    for cid in targets:
        try:
            payload = {"chat_id": cid, "text": text, "parse_mode": "Markdown"}
            r = requests.post(base, data=payload, timeout=8)
            if r.status_code != 200:
                log_event(
                    "telegram.send.error",
                    chat_id=cid,
                    status=r.status_code,
                    response=r.text[:200],
                )
            else:
                log_event("telegram.send.success", chat_id=cid)
        except Exception as e:
            log_event("telegram.send.exception", chat_id=cid, error=str(e))


def tg_api_request(method: str, params: Optional[Dict] = None, http_method: str = "get") -> Dict:
    token = get_bot_token()
    if not token:
        raise HttpError("Falta TG_BOT_TOKEN")

    url = f"https://api.telegram.org/bot{token}/{method}"
    try:
        if http_method.lower() == "post":
            r = requests.post(url, data=params or {}, timeout=8)
        else:
            r = requests.get(url, params=params or {}, timeout=8)
    except Exception as e:
        raise HttpError(f"Error al invocar {method}: {e}") from e

    if r.status_code != 200:
        raise HttpError(f"HTTP {r.status_code} -> {r.text}")

    data = r.json()
    if not data.get("ok"):
        raise HttpError(f"Respuesta no OK en {method}: {data}")
    return data


def tg_handle_command(command: str, argument: str, chat_id: str, enabled: bool) -> None:
    global DYNAMIC_THRESHOLD_PERCENT
    command = command.lower()
    register_telegram_chat(chat_id)

    if command == "/start":
        response = (
            "Hola! Ya estás registrado para recibir señales.\n"
            f"Threshold base: {CONFIG['threshold_percent']:.3f}% | dinámico: {DYNAMIC_THRESHOLD_PERCENT:.3f}%\n"
            f"{format_command_help()}"
        )
        tg_send_message(response, enabled=enabled, chat_id=chat_id)
        return

    if command == "/help":
        tg_send_message(format_command_help(), enabled=enabled, chat_id=chat_id)
        return

    if command == "/ping":
        tg_send_message("pong", enabled=enabled, chat_id=chat_id)
        return

    if command == "/status":
        pairs = CONFIG["pairs"]
        chats = get_registered_chat_ids()
        analysis_summary = "Sin historial"
        if LATEST_ANALYSIS and LATEST_ANALYSIS.rows_considered:
            analysis_summary = (
                f"SR: {LATEST_ANALYSIS.success_rate*100:.1f}%"
                f" ({LATEST_ANALYSIS.rows_considered} señales)"
            )
        response = (
            "Estado actual:\n"
            f"Threshold base: {CONFIG['threshold_percent']:.3f}% | dinámico: {DYNAMIC_THRESHOLD_PERCENT:.3f}%\n"
            f"Histórico: {analysis_summary}\n"
            f"Pares ({len(pairs)}): {', '.join(pairs) if pairs else 'sin pares'}\n"
            f"Chats registrados: {', '.join(chats) if chats else 'ninguno'}"
        )
        tg_send_message(response, enabled=enabled, chat_id=chat_id)
        return

    if command == "/threshold":
        if not argument:
            tg_send_message(
                (
                    f"Threshold base: {CONFIG['threshold_percent']:.3f}% | "
                    f"dinámico: {DYNAMIC_THRESHOLD_PERCENT:.3f}%"
                ),
                enabled=enabled,
                chat_id=chat_id,
            )
            return
        try:
            value = float(argument.replace("%", "").strip())
        except ValueError:
            tg_send_message("Valor inválido. Ej: /threshold 0.8", enabled=enabled, chat_id=chat_id)
            return
        CONFIG["threshold_percent"] = value
        DYNAMIC_THRESHOLD_PERCENT = value
        tg_send_message(
            f"Nuevo threshold guardado: {CONFIG['threshold_percent']:.3f}%",
            enabled=enabled,
            chat_id=chat_id,
        )
        return

    if command == "/pairs":
        pairs = CONFIG["pairs"]
        if not pairs:
            tg_send_message("No hay pares configurados.", enabled=enabled, chat_id=chat_id)
        else:
            formatted = "\n".join(f"- {p}" for p in pairs)
            tg_send_message(f"Pares actuales:\n{formatted}", enabled=enabled, chat_id=chat_id)
        return

    if command == "/addpair":
        if not argument:
            tg_send_message("Uso: /addpair BTC/USDT", enabled=enabled, chat_id=chat_id)
            return
        pair = argument.upper().strip()
        if pair in CONFIG["pairs"]:
            tg_send_message(f"{pair} ya estaba en la lista.", enabled=enabled, chat_id=chat_id)
        else:
            CONFIG["pairs"].append(pair)
            tg_send_message(f"Par agregado: {pair}", enabled=enabled, chat_id=chat_id)
        return

    if command == "/delpair":
        if not argument:
            tg_send_message("Uso: /delpair BTC/USDT", enabled=enabled, chat_id=chat_id)
            return
        pair = argument.upper().strip()
        if pair not in CONFIG["pairs"]:
            tg_send_message(f"{pair} no está en la lista.", enabled=enabled, chat_id=chat_id)
        else:
            CONFIG["pairs"] = [p for p in CONFIG["pairs"] if p != pair]
            tg_send_message(f"Par eliminado: {pair}", enabled=enabled, chat_id=chat_id)
        return

    if command == "/test":
        tg_send_message("Señal de prueba ✅", enabled=enabled, chat_id=chat_id)
        return

    tg_send_message("Comando no reconocido. Probá /help para ver el listado.", enabled=enabled, chat_id=chat_id)


def tg_process_updates(enabled: bool = True) -> None:
    global TELEGRAM_LAST_UPDATE_ID

    if not get_bot_token():
        return

    params: Dict[str, int] = {}
    if TELEGRAM_LAST_UPDATE_ID:
        params["offset"] = TELEGRAM_LAST_UPDATE_ID + 1

    try:
        data = tg_api_request("getUpdates", params=params or None)
    except Exception as e:
        log_event("telegram.poll.error", error=str(e))
        return

    for update in data.get("result", []):
        update_id = update.get("update_id")
        if isinstance(update_id, int):
            TELEGRAM_LAST_UPDATE_ID = max(TELEGRAM_LAST_UPDATE_ID, update_id)
        message = update.get("message") or update.get("channel_post")
        if not message:
            continue
        chat = message.get("chat") or {}
        chat_id = chat.get("id")
        text = (message.get("text") or "").strip()
        if not chat_id or not text:
            continue

        register_telegram_chat(chat_id)
        if not text.startswith("/"):
            continue

        parts = text.split(maxsplit=1)
        command = parts[0]
        argument = parts[1] if len(parts) > 1 else ""
        tg_handle_command(command, argument, str(chat_id), enabled)


def ensure_telegram_polling_thread(enabled: bool, interval: float = 1.0) -> None:
    """Arranca un hilo dedicado a leer updates de Telegram frecuentemente."""
    global TELEGRAM_POLLING_THREAD

    if not enabled:
        return

    if TELEGRAM_POLLING_THREAD and TELEGRAM_POLLING_THREAD.is_alive():
        return

    def _loop():
        while True:
            try:
                tg_process_updates(enabled=True)
            except Exception as exc:  # pragma: no cover - logging only
                log_event("telegram.poll.exception", error=str(exc))
            time.sleep(max(0.5, interval))

    TELEGRAM_POLLING_THREAD = threading.Thread(
        target=_loop,
        name="telegram-polling",
        daemon=True,
    )
    TELEGRAM_POLLING_THREAD.start()

# =========================
# Modelo y Fees
# =========================
@dataclass
class Quote:
    symbol: str
    bid: float
    ask: float
    ts: int
<<<<<<< HEAD
    volume_quote_24h: float = 0.0
=======
    depth: Optional[DepthInfo] = None
    checksum: Optional[str] = None
    source: str = ""

@dataclass
class FeeSchedule:
    taker_fee_percent: float = 0.10
    maker_fee_percent: float = 0.0
    slippage_bps: float = 0.0
    native_token_discount_percent: float = 0.0

    @classmethod
    def from_config(cls, cfg: Dict, fallback: Optional["FeeSchedule"] = None) -> "FeeSchedule":
        fallback = fallback or FeeSchedule()
        taker = float(cfg.get("taker", cfg.get("taker_fee_percent", fallback.taker_fee_percent)))
        maker = float(cfg.get("maker", cfg.get("maker_fee_percent", fallback.maker_fee_percent)))
        slippage_bps = float(cfg.get("slippage_bps", fallback.slippage_bps))
        native_discount = float(cfg.get(
            "native_token_discount_percent",
            cfg.get("native_discount", fallback.native_token_discount_percent),
        ))
        return cls(
            taker_fee_percent=taker,
            maker_fee_percent=maker,
            slippage_bps=slippage_bps,
            native_token_discount_percent=native_discount,
        )

>>>>>>> 75d63d04

@dataclass
class VenueFees:
    venue: str
    default: FeeSchedule
    per_pair: Dict[str, FeeSchedule] = field(default_factory=dict)
    vip_level: str = "default"
    vip_multipliers: Dict[str, float] = field(default_factory=dict)
    native_token_discount_percent: float = 0.0
    last_updated: float = field(default_factory=lambda: time.time())

    @classmethod
    def from_config(cls, venue: str, cfg: Dict) -> "VenueFees":
        fees_cfg = cfg.get("fees") or {}
        base_default = FeeSchedule(taker_fee_percent=float(cfg.get("taker_fee_percent", 0.10)))
        if not fees_cfg:
            return cls(venue=venue, default=base_default)

        default_schedule = FeeSchedule.from_config(fees_cfg.get("default", {}), base_default)
        per_pair_cfg = fees_cfg.get("per_pair", {}) or {}
        per_pair: Dict[str, FeeSchedule] = {
            pair: FeeSchedule.from_config(data or {}, default_schedule)
            for pair, data in per_pair_cfg.items()
        }

        vip_multipliers = {str(k): float(v) for k, v in (fees_cfg.get("vip_multipliers", {}) or {}).items()}
        if "default" not in vip_multipliers:
            vip_multipliers["default"] = 1.0

        vip_level = str(fees_cfg.get("vip_level", "default"))
        native_discount = float(fees_cfg.get(
            "native_token_discount_percent",
            default_schedule.native_token_discount_percent,
        ))

        return cls(
            venue=venue,
            default=default_schedule,
            per_pair=per_pair,
            vip_level=vip_level,
            vip_multipliers=vip_multipliers,
            native_token_discount_percent=native_discount,
        )

    def _vip_multiplier(self) -> float:
        if not self.vip_multipliers:
            return 1.0
        if self.vip_level in self.vip_multipliers:
            return self.vip_multipliers[self.vip_level]
        return self.vip_multipliers.get("default", 1.0)

    def schedule_for_pair(self, pair: str) -> FeeSchedule:
        schedule = self.per_pair.get(pair, self.default)
        multiplier = self._vip_multiplier()
        taker = schedule.taker_fee_percent * multiplier
        maker = schedule.maker_fee_percent * multiplier
        native_discount = schedule.native_token_discount_percent or self.native_token_discount_percent
        if native_discount:
            taker = max(taker - native_discount, 0.0)
            maker = max(maker - native_discount, 0.0)
        return FeeSchedule(
            taker_fee_percent=taker,
            maker_fee_percent=maker,
            slippage_bps=schedule.slippage_bps,
            native_token_discount_percent=native_discount,
        )

    def register_pair_fee(self, pair: str, schedule: FeeSchedule) -> None:
        self.per_pair[pair] = schedule
        self.last_updated = time.time()


@dataclass
class TransferProfile:
    withdraw_fee: float = 0.0
    withdraw_percent: float = 0.0
    withdraw_minutes: float = 0.0
    deposit_fee: float = 0.0
    deposit_percent: float = 0.0
    deposit_minutes: float = 0.0

    @classmethod
    def from_config(cls, cfg: Dict) -> "TransferProfile":
        return cls(
            withdraw_fee=float(cfg.get("withdraw_fee", 0.0)),
            withdraw_percent=float(cfg.get("withdraw_percent", 0.0)),
            withdraw_minutes=float(cfg.get("withdraw_minutes", cfg.get("withdraw_eta_minutes", 0.0))),
            deposit_fee=float(cfg.get("deposit_fee", 0.0)),
            deposit_percent=float(cfg.get("deposit_percent", 0.0)),
            deposit_minutes=float(cfg.get("deposit_minutes", cfg.get("deposit_eta_minutes", 0.0))),
        )


@dataclass
class VenueTransfers:
    assets: Dict[str, TransferProfile] = field(default_factory=dict)

    def profile(self, asset: str) -> Optional[TransferProfile]:
        asset_key = asset.upper()
        if asset_key in self.assets:
            return self.assets[asset_key]
        return self.assets.get(asset)


@dataclass
class TransferEstimate:
    total_cost_quote: float = 0.0
    total_minutes: float = 0.0
    base_asset_loss: float = 0.0
    quote_asset_loss: float = 0.0


def apply_slippage(price: float, slippage_bps: float, side: str) -> float:
    if price <= 0:
        return 0.0
    if slippage_bps <= 0:
        return price
    factor = slippage_bps / 10_000.0
    side = side.lower()
    if side == "buy":
        return price * (1.0 + factor)
    return max(price * (1.0 - factor), 0.0)


def compute_base_quantity(capital_quote: float, buy_price: float, buy_slippage_bps: float) -> float:
    adjusted_buy = apply_slippage(buy_price, buy_slippage_bps, "buy")
    if adjusted_buy <= 0 or capital_quote <= 0:
        return 0.0
    return capital_quote / adjusted_buy


def update_fee_registry(venue_fees: VenueFees, pairs: List[str]) -> None:
    for pair in pairs:
        schedule = venue_fees.schedule_for_pair(pair)
        key = (venue_fees.venue, pair)
        current = round(schedule.taker_fee_percent, 8)
        previous = FEE_REGISTRY.get(key)
        if previous is None or not math.isclose(previous, current, rel_tol=1e-6):
            FEE_REGISTRY[key] = current
            prev_fmt = f"{previous:.4f}" if previous is not None else "n/a"
            print(f"[FEE] {venue_fees.venue} {pair} taker fee actualizado: {prev_fmt} -> {current:.4f}")


def build_fee_map(pairs: List[str]) -> Dict[str, VenueFees]:
    fee_map: Dict[str, VenueFees] = {}
    for vname, vcfg in CONFIG["venues"].items():
        if not vcfg.get("enabled", False):
            continue
        venue_fees = VenueFees.from_config(vname, vcfg)
        fee_map[vname] = venue_fees
        update_fee_registry(venue_fees, pairs)
    return fee_map


def build_transfer_profiles() -> Dict[str, VenueTransfers]:
    profiles: Dict[str, VenueTransfers] = {}
    for vname, vcfg in CONFIG["venues"].items():
        if not vcfg.get("enabled", False):
            continue
        transfers_cfg = vcfg.get("transfers") or {}
        assets: Dict[str, TransferProfile] = {}
        for asset, cfg in transfers_cfg.items():
            assets[asset.upper()] = TransferProfile.from_config(cfg or {})
        if assets:
            profiles[vname] = VenueTransfers(assets=assets)
    return profiles


def _asset_transfer_loss(
    amount: float,
    withdraw_profile: Optional[TransferProfile],
    deposit_profile: Optional[TransferProfile],
) -> Tuple[float, float]:
    if amount <= 0:
        return 0.0, 0.0
    loss_units = 0.0
    minutes = 0.0
    if withdraw_profile:
        loss_units += withdraw_profile.withdraw_fee
        loss_units += (withdraw_profile.withdraw_percent / 100.0) * amount
        minutes += withdraw_profile.withdraw_minutes
    if deposit_profile:
        loss_units += deposit_profile.deposit_fee
        loss_units += (deposit_profile.deposit_percent / 100.0) * amount
        minutes += deposit_profile.deposit_minutes
    return loss_units, minutes


def estimate_round_trip_transfer_cost(
    pair: str,
    buy_venue: str,
    sell_venue: str,
    base_qty: float,
    executed_sell_price: float,
    transfers: Dict[str, VenueTransfers],
) -> TransferEstimate:
    if base_qty <= 0 or executed_sell_price <= 0:
        return TransferEstimate()

    base_asset, quote_asset = pair.split("/")
    buy_profiles = transfers.get(buy_venue)
    sell_profiles = transfers.get(sell_venue)

    base_withdraw = buy_profiles.profile(base_asset) if buy_profiles else None
    base_deposit = sell_profiles.profile(base_asset) if sell_profiles else None
    base_loss_units, base_minutes = _asset_transfer_loss(base_qty, base_withdraw, base_deposit)

    quote_amount = base_qty * executed_sell_price
    quote_withdraw = sell_profiles.profile(quote_asset) if sell_profiles else None
    quote_deposit = buy_profiles.profile(quote_asset) if buy_profiles else None
    quote_loss_units, quote_minutes = _asset_transfer_loss(quote_amount, quote_withdraw, quote_deposit)

    total_cost_quote = base_loss_units * executed_sell_price + quote_loss_units
    total_minutes = base_minutes + quote_minutes
    return TransferEstimate(
        total_cost_quote=total_cost_quote,
        total_minutes=total_minutes,
        base_asset_loss=base_loss_units,
        quote_asset_loss=quote_loss_units,
    )


def simulate_inventory_rebalance(
    pair: str,
    buy_venue: str,
    sell_venue: str,
    base_qty: float,
    executed_sell_price: float,
    transfers: Dict[str, VenueTransfers],
) -> Tuple[float, float]:
    cfg = CONFIG.get("inventory_management", {})
    if not cfg or not cfg.get("enabled", False):
        return 0.0, 0.0
    frequency = max(1, int(cfg.get("rebalance_frequency_trades", 1)))
    reverse = estimate_round_trip_transfer_cost(
        pair,
        sell_venue,
        buy_venue,
        base_qty,
        executed_sell_price,
        transfers,
    )
    return reverse.total_cost_quote / frequency, reverse.total_minutes

# =========================
# Adapters de Exchanges
# =========================
class ExchangeAdapter:
    name: str
    depth_supported: bool = False

    def normalize_symbol(self, pair: str) -> str:
        raise NotImplementedError

    def fetch_quote(self, pair: str) -> Optional[Quote]:
        raise NotImplementedError

    def fetch_depth_snapshot(self, pair: str) -> Optional[DepthInfo]:
        return None

    def _integrity_key(self, symbol: str, endpoint: str) -> str:
        return f"{self.name}:{symbol}:{endpoint}"

    def get_depth(self, pair: str) -> Optional[DepthInfo]:
        if not self.depth_supported:
            return None
        symbol = self.normalize_symbol(pair)
        cache_key = (self.name, symbol)
        cached = DEPTH_CACHE.get(cache_key)
        if cached:
            return cached
        depth = self.fetch_depth_snapshot(pair)
        if depth:
            DEPTH_CACHE.set(cache_key, depth)
        return depth

    def _attach_depth(self, pair: str, quote: Optional[Quote]) -> Optional[Quote]:
        depth = self.get_depth(pair)
        if not depth:
            return quote
        symbol = self.normalize_symbol(pair)
        if quote is None:
            return Quote(
                symbol,
                depth.best_bid,
                depth.best_ask,
                depth.ts,
                depth=depth,
                checksum=depth.checksum,
                source="depth",
            )
        quote.depth = depth
        if depth.best_bid > 0:
            quote.bid = max(quote.bid, depth.best_bid)
        if depth.best_ask > 0:
            quote.ask = min(quote.ask, depth.best_ask)
        quote.ts = max(quote.ts, depth.ts)
        return quote


class Binance(ExchangeAdapter):
    name = "binance"
    depth_supported = True

    def normalize_symbol(self, pair: str) -> str:
        return pair.replace("/", "")

    def fetch_quote(self, pair: str) -> Optional[Quote]:
        sym = self.normalize_symbol(pair)
        url = "https://api.binance.com/api/v3/ticker/bookTicker"
<<<<<<< HEAD
        data = http_get_json(url, params={"symbol": sym})
        bid = float(data["bidPrice"]); ask = float(data["askPrice"])
        volume_quote = 0.0
        try:
            stats = http_get_json("https://api.binance.com/api/v3/ticker/24hr", params={"symbol": sym})
            volume_quote = float(stats.get("quoteVolume", 0.0))
        except Exception:
            volume_quote = 0.0
        return Quote(sym, bid, ask, int(time.time()*1000), volume_quote)
=======
        quote: Optional[Quote] = None
        try:
            response = http_get_json(
                url,
                params={"symbol": sym},
                integrity_key=self._integrity_key(sym, "ticker"),
            )
            data = response.data
            bid = safe_float(data.get("bidPrice"))
            ask = safe_float(data.get("askPrice"))
            if bid <= 0 or ask <= 0 or bid >= ask:
                raise HttpError("Precios inválidos en ticker")
            ts_ms = safe_float(data.get("time"))
            if ts_ms > 0:
                ts_val = ensure_fresh_timestamp(int(ts_ms), response.received_ts, "binance:ticker")
            else:
                ts_val = response.received_ts
            quote = Quote(sym, bid, ask, int(ts_val), checksum=response.checksum, source="bookTicker")
        except Exception as exc:
            print(f"[binance] ticker fallback {pair}: {exc}")
        quote = self._attach_depth(pair, quote)
        if quote and quote.bid >= quote.ask:
            return None
        return quote

    def fetch_depth_snapshot(self, pair: str) -> Optional[DepthInfo]:
        sym = self.normalize_symbol(pair)
        url = "https://api.binance.com/api/v3/depth"
        try:
            response = http_get_json(
                url,
                params={"symbol": sym, "limit": 20},
                integrity_key=self._integrity_key(sym, "depth"),
            )
            bids = response.data.get("bids") or []
            asks = response.data.get("asks") or []
            if not bids or not asks:
                raise HttpError("Depth vacío")
            best_bid = safe_float(bids[0][0])
            best_ask = safe_float(asks[0][0])
            bid_volume = sum(safe_float(b[1]) for b in bids)
            ask_volume = sum(safe_float(a[1]) for a in asks)
            levels = min(len(bids), len(asks))
            ts_val = response.received_ts
            return DepthInfo(best_bid, best_ask, bid_volume, ask_volume, levels, ts_val, response.checksum)
        except Exception as exc:
            print(f"[binance] depth error {pair}: {exc}")
            return None
>>>>>>> 75d63d04

class Bybit(ExchangeAdapter):
    name = "bybit"
    depth_supported = True

    def normalize_symbol(self, pair: str) -> str:
        return pair.replace("/", "")

    def fetch_quote(self, pair: str) -> Optional[Quote]:
        sym = self.normalize_symbol(pair)
        url = "https://api.bybit.com/v5/market/tickers"
        quote: Optional[Quote] = None
        try:
<<<<<<< HEAD
            item = data["result"]["list"][0]
            bid = float(item["bid1Price"]); ask = float(item["ask1Price"])
            volume_quote = float(item.get("turnover24h", 0.0))
            return Quote(sym, bid, ask, int(time.time()*1000), volume_quote)
        except Exception:
=======
            response = http_get_json(
                url,
                params={"category": "spot", "symbol": sym},
                integrity_key=self._integrity_key(sym, "ticker"),
            )
            result = response.data.get("result") or {}
            items = result.get("list") or []
            if not items:
                raise HttpError("Ticker vacío")
            item = items[0]
            bid = safe_float(item.get("bid1Price"))
            ask = safe_float(item.get("ask1Price"))
            if bid <= 0 or ask <= 0 or bid >= ask:
                raise HttpError("Precios inválidos en ticker")
            ts_field = safe_float(response.data.get("time") or item.get("time") or item.get("t"))
            if ts_field > 0:
                ts_val = ensure_fresh_timestamp(int(ts_field), response.received_ts, "bybit:ticker")
            else:
                ts_val = response.received_ts
            quote = Quote(sym, bid, ask, int(ts_val), checksum=response.checksum, source="ticker")
        except Exception as exc:
            print(f"[bybit] ticker fallback {pair}: {exc}")
        quote = self._attach_depth(pair, quote)
        if quote and quote.bid >= quote.ask:
            return None
        return quote

    def fetch_depth_snapshot(self, pair: str) -> Optional[DepthInfo]:
        sym = self.normalize_symbol(pair)
        url = "https://api.bybit.com/v5/market/orderbook"
        try:
            response = http_get_json(
                url,
                params={"category": "spot", "symbol": sym, "limit": 25},
                integrity_key=self._integrity_key(sym, "depth"),
            )
            result = response.data.get("result") or {}
            bids = result.get("b") or []
            asks = result.get("a") or []
            if not bids or not asks:
                raise HttpError("Depth vacío")
            best_bid = safe_float(bids[0][0])
            best_ask = safe_float(asks[0][0])
            bid_volume = sum(safe_float(entry[1]) for entry in bids)
            ask_volume = sum(safe_float(entry[1]) for entry in asks)
            levels = min(len(bids), len(asks))
            ts_field = safe_float(result.get("ts") or response.data.get("time"))
            if ts_field > 0:
                ts_val = ensure_fresh_timestamp(int(ts_field), response.received_ts, "bybit:depth")
            else:
                ts_val = response.received_ts
            return DepthInfo(best_bid, best_ask, bid_volume, ask_volume, levels, int(ts_val), response.checksum)
        except Exception as exc:
            print(f"[bybit] depth error {pair}: {exc}")
>>>>>>> 75d63d04
            return None

class KuCoin(ExchangeAdapter):
    name = "kucoin"
    depth_supported = True

    def normalize_symbol(self, pair: str) -> str:
        return pair.replace("/", "-")

    def fetch_quote(self, pair: str) -> Optional[Quote]:
        sym = self.normalize_symbol(pair)
        url = "https://api.kucoin.com/api/v1/market/orderbook/level1"
        quote: Optional[Quote] = None
        try:
            response = http_get_json(
                url,
                params={"symbol": sym},
                integrity_key=self._integrity_key(sym, "ticker"),
            )
            data = response.data.get("data") or {}
            bid = safe_float(data.get("bestBid"))
            ask = safe_float(data.get("bestAsk"))
            if bid <= 0 or ask <= 0 or bid >= ask:
                raise HttpError("Precios inválidos en ticker")
            ts_field = safe_float(data.get("time"))
            if ts_field > 0:
                ts_val = ensure_fresh_timestamp(int(ts_field), response.received_ts, "kucoin:ticker")
            else:
                ts_val = response.received_ts
            quote = Quote(sym, bid, ask, int(ts_val), checksum=response.checksum, source="level1")
        except Exception as exc:
            print(f"[kucoin] ticker fallback {pair}: {exc}")
        quote = self._attach_depth(pair, quote)
        if quote and quote.bid >= quote.ask:
            return None
        return quote

    def fetch_depth_snapshot(self, pair: str) -> Optional[DepthInfo]:
        sym = self.normalize_symbol(pair)
        url = "https://api.kucoin.com/api/v1/market/orderbook/level2_20"
        try:
<<<<<<< HEAD
            d = data["data"]
            bid = float(d["bestBid"]); ask = float(d["bestAsk"])
            volume_quote = 0.0
            try:
                stats = http_get_json("https://api.kucoin.com/api/v1/market/stats", params={"symbol": sym})
                volume_quote = float(stats.get("data", {}).get("volValue", 0.0))
            except Exception:
                volume_quote = 0.0
            return Quote(sym, bid, ask, int(time.time()*1000), volume_quote)
        except Exception:
=======
            response = http_get_json(
                url,
                params={"symbol": sym},
                integrity_key=self._integrity_key(sym, "depth"),
            )
            data = response.data.get("data") or {}
            bids = data.get("bids") or []
            asks = data.get("asks") or []
            if not bids or not asks:
                raise HttpError("Depth vacío")
            best_bid = safe_float(bids[0][0])
            best_ask = safe_float(asks[0][0])
            bid_volume = sum(safe_float(entry[1]) for entry in bids)
            ask_volume = sum(safe_float(entry[1]) for entry in asks)
            levels = min(len(bids), len(asks))
            ts_field = safe_float(data.get("time"))
            if ts_field > 0:
                ts_val = ensure_fresh_timestamp(int(ts_field), response.received_ts, "kucoin:depth")
            else:
                ts_val = response.received_ts
            return DepthInfo(best_bid, best_ask, bid_volume, ask_volume, levels, int(ts_val), response.checksum)
        except Exception as exc:
            print(f"[kucoin] depth error {pair}: {exc}")
>>>>>>> 75d63d04
            return None


class OKX(ExchangeAdapter):
    name = "okx"
    depth_supported = True

    def normalize_symbol(self, pair: str) -> str:
        return pair.replace("/", "-")

    def fetch_quote(self, pair: str) -> Optional[Quote]:
        sym = self.normalize_symbol(pair)
        url = "https://www.okx.com/api/v5/market/ticker"
        quote: Optional[Quote] = None
        try:
<<<<<<< HEAD
            item = data["data"][0]
            bid = float(item["bidPx"]); ask = float(item["askPx"])
            volume_quote = float(item.get("volCcy24h", 0.0))
            return Quote(sym, bid, ask, int(time.time()*1000), volume_quote)
        except Exception:
=======
            response = http_get_json(
                url,
                params={"instId": sym},
                integrity_key=self._integrity_key(sym, "ticker"),
            )
            items = response.data.get("data") or []
            if not items:
                raise HttpError("Ticker vacío")
            item = items[0]
            bid = safe_float(item.get("bidPx"))
            ask = safe_float(item.get("askPx"))
            if bid <= 0 or ask <= 0 or bid >= ask:
                raise HttpError("Precios inválidos en ticker")
            ts_field = safe_float(item.get("ts") or response.data.get("ts"))
            if ts_field > 0:
                ts_val = ensure_fresh_timestamp(int(ts_field), response.received_ts, "okx:ticker")
            else:
                ts_val = response.received_ts
            quote = Quote(sym, bid, ask, int(ts_val), checksum=response.checksum, source="ticker")
        except Exception as exc:
            print(f"[okx] ticker fallback {pair}: {exc}")
        quote = self._attach_depth(pair, quote)
        if quote and quote.bid >= quote.ask:
            return None
        return quote

    def fetch_depth_snapshot(self, pair: str) -> Optional[DepthInfo]:
        sym = self.normalize_symbol(pair)
        url = "https://www.okx.com/api/v5/market/books"
        try:
            response = http_get_json(
                url,
                params={"instId": sym, "sz": "20"},
                integrity_key=self._integrity_key(sym, "depth"),
            )
            items = response.data.get("data") or []
            if not items:
                raise HttpError("Depth vacío")
            item = items[0]
            bids = item.get("bids") or []
            asks = item.get("asks") or []
            if not bids or not asks:
                raise HttpError("Depth vacío")
            best_bid = safe_float(bids[0][0])
            best_ask = safe_float(asks[0][0])
            bid_volume = sum(safe_float(entry[1]) for entry in bids)
            ask_volume = sum(safe_float(entry[1]) for entry in asks)
            levels = min(len(bids), len(asks))
            ts_field = safe_float(item.get("ts") or response.data.get("ts"))
            if ts_field > 0:
                ts_val = ensure_fresh_timestamp(int(ts_field), response.received_ts, "okx:depth")
            else:
                ts_val = response.received_ts
            return DepthInfo(best_bid, best_ask, bid_volume, ask_volume, levels, int(ts_val), response.checksum)
        except Exception as exc:
            print(f"[okx] depth error {pair}: {exc}")
>>>>>>> 75d63d04
            return None

def build_adapters() -> Dict[str, ExchangeAdapter]:
    adapters: Dict[str, ExchangeAdapter] = {}
    vcfg = CONFIG["venues"]
    if vcfg.get("binance", {}).get("enabled", False): adapters["binance"] = Binance()
    if vcfg.get("bybit",   {}).get("enabled", False): adapters["bybit"]   = Bybit()
    if vcfg.get("kucoin",  {}).get("enabled", False): adapters["kucoin"]  = KuCoin()
    if vcfg.get("okx",     {}).get("enabled", False): adapters["okx"]     = OKX()
    return adapters

def build_fee_map() -> Dict[str, VenueFees]:
    fee_map: Dict[str, VenueFees] = {}
    for vname, v in CONFIG["venues"].items():
        if not v.get("enabled", False):
            continue
        fee_map[vname] = VenueFees(taker_fee_percent=float(v.get("taker_fee_percent", 0.10)))
    return fee_map


def collect_pair_quotes(pairs: List[str], adapters: Dict[str, ExchangeAdapter]) -> Dict[str, Dict[str, Quote]]:
    pair_quotes: Dict[str, Dict[str, Quote]] = {pair: {} for pair in pairs}
    if not pairs or not adapters:
        return pair_quotes

    futures_map: Dict[Any, Tuple[str, str]] = {}
    max_workers = min(32, max(1, len(pairs) * len(adapters)))
    with ThreadPoolExecutor(max_workers=max_workers) as executor:
        for pair in pairs:
            for vname, adapter in adapters.items():
                futures_map[executor.submit(adapter.fetch_quote, pair)] = (pair, vname)

        for future in as_completed(futures_map):
            pair, vname = futures_map[future]
            try:
                quote = future.result()
            except Exception as exc:
                print(f"[{vname}] error fetch {pair}: {exc}")
                continue
            if quote:
                pair_quotes[pair][vname] = quote

    return pair_quotes

# =========================
# Engine
# =========================
@dataclass
class Opportunity:
    pair: str
    buy_venue: str
    sell_venue: str
    buy_price: float
    sell_price: float
    gross_percent: float
    net_percent: float
    liquidity_score: float = 0.0
    volatility_score: float = 0.0
    priority_score: float = 0.0
    confidence_label: str = "media"


@dataclass
class BacktestParams:
    capital_quote: float
    slippage_bps: float
    rebalance_bps: float
    latency_seconds: float
    latency_penalty_multiplier: float


@dataclass
class BacktestReport:
    total_trades: int = 0
    profitable_trades: int = 0
    cumulative_pnl: float = 0.0
    average_pnl: float = 0.0
    success_rate: float = 0.0
    average_effective_percent: float = 0.0


@dataclass
class HistoricalAnalysis:
    rows_considered: int
    success_rate: float
    average_net_percent: float
    average_effective_percent: float
    recommended_threshold: float
    pair_volatility: Dict[str, float]
    max_volatility: float
    backtest: BacktestReport


def safe_float(value: Optional[str], default: float = 0.0) -> float:
    try:
        if value is None:
            return default
        return float(value)
    except (ValueError, TypeError):
        return default


def load_historical_rows(path: str, lookback_hours: int) -> List[Dict[str, str]]:
    if not os.path.exists(path):
        return []

    ensure_log_header(path)

    cutoff_ts: Optional[int] = None
    if lookback_hours > 0:
        cutoff_ts = int(time.time() - lookback_hours * 3600)

    rows: List[Dict[str, str]] = []
    with open(path, "r", newline="", encoding="utf-8") as f:
        reader = csv.DictReader(f)
        for row in reader:
            try:
                ts = int(float(row.get("ts", 0)))
            except (TypeError, ValueError):
                continue
            if cutoff_ts is not None and ts < cutoff_ts:
                continue
            rows.append(row)
    return rows


def compute_pair_volatility(rows: Iterable[Dict[str, str]]) -> Tuple[Dict[str, float], float]:
    per_pair: Dict[str, List[float]] = {}
    for row in rows:
        pair = row.get("pair")
        if not pair:
            continue
        per_pair.setdefault(pair, []).append(safe_float(row.get("net_%"), 0.0))

    volatility: Dict[str, float] = {}
    max_volatility = 0.0
    for pair, values in per_pair.items():
        if len(values) > 1:
            try:
                vol = pstdev(values)
            except StatisticsError:
                vol = 0.0
        else:
            vol = 0.0
        volatility[pair] = vol
        max_volatility = max(max_volatility, vol)
    return volatility, max_volatility


def build_backtest_params(capital: float, cfg: Dict[str, float]) -> BacktestParams:
    return BacktestParams(
        capital_quote=capital,
        slippage_bps=float(cfg.get("slippage_bps", 0.0)),
        rebalance_bps=float(cfg.get("rebalance_bps", 0.0)),
        latency_seconds=float(cfg.get("latency_seconds", 0.0)),
        latency_penalty_multiplier=float(cfg.get("latency_penalty_multiplier", 0.0)),
    )


def compute_effective_net_percent(net_percent: float, pair_volatility: float, params: BacktestParams) -> float:
    penalty = (params.slippage_bps + params.rebalance_bps) / 100.0
    if pair_volatility > 0 and params.latency_seconds > 0 and params.latency_penalty_multiplier > 0:
        penalty += pair_volatility * (params.latency_seconds / 60.0) * params.latency_penalty_multiplier
    return net_percent - penalty


def run_backtest(rows: Iterable[Dict[str, str]], params: BacktestParams, pair_volatility: Dict[str, float]) -> Tuple[BacktestReport, List[float], List[float]]:
    net_values: List[float] = []
    effective_values: List[float] = []
    cumulative_pnl = 0.0
    profitable = 0

    for row in rows:
        pair = row.get("pair")
        if not pair:
            continue
        net_percent = safe_float(row.get("net_%"), 0.0)
        effective_net = compute_effective_net_percent(net_percent, pair_volatility.get(pair, 0.0), params)
        net_values.append(net_percent)
        effective_values.append(effective_net)
        pnl = params.capital_quote * (effective_net / 100.0)
        cumulative_pnl += pnl
        if pnl > 0:
            profitable += 1

    total = len(effective_values)
    average_pnl = cumulative_pnl / total if total else 0.0
    average_effective = mean(effective_values) if effective_values else 0.0
    success_rate = (profitable / total) if total else 0.0

    report = BacktestReport(
        total_trades=total,
        profitable_trades=profitable,
        cumulative_pnl=cumulative_pnl,
        average_pnl=average_pnl,
        success_rate=success_rate,
        average_effective_percent=average_effective,
    )

    return report, net_values, effective_values


def compute_dynamic_threshold(
    net_values: List[float],
    effective_values: List[float],
    success_rate: float,
    current_threshold: float,
    cfg: Dict[str, float],
) -> float:
    if not net_values:
        return current_threshold

    target = float(cfg.get("target_success_rate", 0.6))
    min_thr = float(cfg.get("min_threshold_percent", 0.1))
    max_thr = float(cfg.get("max_threshold_percent", 5.0))
    adjust_multiplier = float(cfg.get("adjust_multiplier", 0.4))

    sorted_net = sorted(net_values)
    # índice asociado al percentil que deja target% de señales por encima
    idx = max(0, min(len(sorted_net) - 1, int(math.floor((1 - target) * len(sorted_net)))))
    quantile_net = sorted_net[idx]

    penalties: List[float] = []
    for net, eff in zip(net_values, effective_values):
        penalties.append(net - eff)
    avg_penalty = mean(penalties) if penalties else 0.0

    candidate = quantile_net + max(0.0, avg_penalty)

    diff = success_rate - target
    adjusted = current_threshold - diff * adjust_multiplier

    blended = 0.5 * adjusted + 0.5 * candidate
    return max(min_thr, min(max_thr, blended))


def analyze_historical_performance(path: str, capital: float) -> HistoricalAnalysis:
    analysis_cfg = CONFIG.get("analysis", {})
    lookback_hours = int(analysis_cfg.get("lookback_hours", 0))
    rows = load_historical_rows(path, lookback_hours)

    params = build_backtest_params(capital, CONFIG.get("execution_costs", {}))

    if not rows:
        backtest = BacktestReport()
        return HistoricalAnalysis(
            rows_considered=0,
            success_rate=backtest.success_rate,
            average_net_percent=0.0,
            average_effective_percent=backtest.average_effective_percent,
            recommended_threshold=float(CONFIG["threshold_percent"]),
            pair_volatility={},
            max_volatility=0.0,
            backtest=backtest,
        )

    volatility, max_volatility = compute_pair_volatility(rows)
    backtest, net_values, effective_values = run_backtest(rows, params, volatility)

    average_net = mean(net_values) if net_values else 0.0
    recommended_threshold = compute_dynamic_threshold(
        net_values,
        effective_values,
        backtest.success_rate,
        float(CONFIG["threshold_percent"]),
        analysis_cfg,
    )

    return HistoricalAnalysis(
        rows_considered=len(net_values),
        success_rate=backtest.success_rate,
        average_net_percent=average_net,
        average_effective_percent=backtest.average_effective_percent,
        recommended_threshold=recommended_threshold,
        pair_volatility=volatility,
        max_volatility=max_volatility,
        backtest=backtest,
    )

@dataclass
class TriangleLeg:
    pair: str
    action: str  # BUY_BASE o SELL_BASE

    def normalized_action(self) -> str:
        return self.action.strip().upper()


@dataclass
class TriangularRoute:
    name: str
    venue: str
    start_asset: str
    legs: List[TriangleLeg]

    @property
    def identifier(self) -> str:
        return f"{self.venue}::{self.name}"


@dataclass
class TriangularOpportunity:
    route: TriangularRoute
    start_capital: float
    final_capital_gross: float
    final_capital_net: float
    gross_percent: float
    net_percent: float
    leg_prices: List[Tuple[TriangleLeg, float]]

    @property
    def net_profit(self) -> float:
        return self.final_capital_net - self.start_capital

def compute_opportunities_for_pair(pair: str,
                                   quotes: Dict[str, Quote],
                                   fees: Dict[str, VenueFees]) -> List[Opportunity]:
    venues = list(quotes.keys())
    out: List[Opportunity] = []
    for buy_v, sell_v in itertools.permutations(venues, 2):
        qb = quotes.get(buy_v)
        qs = quotes.get(sell_v)
        if qb is None or qs is None:
            continue

        raw_buy_price = qb.ask
        raw_sell_price = qs.bid
        if raw_buy_price <= 0 or raw_sell_price <= 0:
            continue

        buy_fee_cfg = fees.get(buy_v)
        sell_fee_cfg = fees.get(sell_v)
        if not buy_fee_cfg or not sell_fee_cfg:
            continue

        buy_schedule = buy_fee_cfg.schedule_for_pair(pair)
        sell_schedule = sell_fee_cfg.schedule_for_pair(pair)

        executed_buy_price = apply_slippage(raw_buy_price, buy_schedule.slippage_bps, "buy")
        executed_sell_price = apply_slippage(raw_sell_price, sell_schedule.slippage_bps, "sell")
        if executed_buy_price <= 0 or executed_sell_price <= 0:
            continue

        base_qty = compute_base_quantity(capital_quote, raw_buy_price, buy_schedule.slippage_bps)
        transfer_estimate = estimate_round_trip_transfer_cost(
            pair,
            buy_v,
            sell_v,
            base_qty,
            executed_sell_price,
            transfers,
        )
        rebalance_cost, rebalance_minutes = simulate_inventory_rebalance(
            pair,
            buy_v,
            sell_v,
            base_qty,
            executed_sell_price,
            transfers,
        )

        profit, net_pct, realized_base_qty = estimate_profit(
            capital_quote=capital_quote,
            buy_price=raw_buy_price,
            sell_price=raw_sell_price,
            buy_fee_percent=buy_schedule.taker_fee_percent,
            sell_fee_percent=sell_schedule.taker_fee_percent,
            buy_slippage_bps=buy_schedule.slippage_bps,
            sell_slippage_bps=sell_schedule.slippage_bps,
            transfer_cost_quote=transfer_estimate.total_cost_quote,
            rebalance_cost_quote=rebalance_cost,
        )

        gross = 0.0
        if executed_buy_price > 0:
            gross = (executed_sell_price - executed_buy_price) / executed_buy_price * 100.0

        out.append(
            Opportunity(
                pair=pair,
                buy_venue=buy_v,
                sell_venue=sell_v,
                buy_price=executed_buy_price,
                sell_price=executed_sell_price,
                gross_percent=gross,
                net_percent=net_pct,
                estimated_profit_quote=profit,
                estimated_base_qty=realized_base_qty,
                buy_fee_percent=buy_schedule.taker_fee_percent,
                sell_fee_percent=sell_schedule.taker_fee_percent,
                buy_slippage_bps=buy_schedule.slippage_bps,
                sell_slippage_bps=sell_schedule.slippage_bps,
                transfer_cost_quote=transfer_estimate.total_cost_quote,
                transfer_minutes=transfer_estimate.total_minutes,
                rebalance_cost_quote=rebalance_cost,
                rebalance_minutes=rebalance_minutes,
            )
        )

    return sorted(out, key=lambda o: o.net_percent, reverse=True)


<<<<<<< HEAD
def compute_liquidity_score(pair_quotes: Dict[str, Quote], buy_venue: str, sell_venue: str) -> float:
    buy_quote = pair_quotes.get(buy_venue)
    sell_quote = pair_quotes.get(sell_venue)
    if not buy_quote or not sell_quote:
        return 0.0

    volumes = [q.volume_quote_24h for q in pair_quotes.values() if q and q.volume_quote_24h > 0]
    if not volumes:
        return 0.0
    max_volume = max(volumes)
    if max_volume <= 0:
        return 0.0

    base_volume = min(buy_quote.volume_quote_24h, sell_quote.volume_quote_24h)
    return max(0.0, min(1.0, base_volume / max_volume))


def compute_volatility_score(pair: str, analysis: Optional[HistoricalAnalysis]) -> float:
    if not analysis or analysis.max_volatility <= 0:
        return 0.0
    vol = analysis.pair_volatility.get(pair, 0.0)
    if analysis.max_volatility <= 0:
        return 0.0
    return max(0.0, min(1.0, vol / analysis.max_volatility))


def compute_priority_score(net_percent: float, liquidity: float, volatility_score: float, threshold: float) -> Tuple[float, float]:
    normalized_net = 0.0
    if threshold > 0:
        normalized_net = max(0.0, min(1.5, net_percent / threshold))
    stability = 1.0 - volatility_score
    priority = (0.45 * min(1.0, normalized_net) + 0.4 * liquidity + 0.15 * max(0.0, stability))
    return max(0.0, min(1.0, priority)), normalized_net


def classify_confidence(priority: float, normalized_net: float, liquidity: float, volatility_score: float) -> str:
    if priority >= 0.75 and normalized_net >= 1.1 and liquidity >= 0.6 and volatility_score <= 0.35:
        return "alta"
    if priority >= 0.45 and liquidity >= 0.3:
        return "media"
    return "baja"


def enrich_opportunity(
    opp: Opportunity,
    pair_quotes: Dict[str, Quote],
    analysis: Optional[HistoricalAnalysis],
    threshold: float,
) -> Opportunity:
    liquidity = compute_liquidity_score(pair_quotes, opp.buy_venue, opp.sell_venue)
    volatility_score = compute_volatility_score(opp.pair, analysis)
    priority, normalized_net = compute_priority_score(opp.net_percent, liquidity, volatility_score, threshold)
    confidence = classify_confidence(priority, normalized_net, liquidity, volatility_score)
    opp.liquidity_score = liquidity
    opp.volatility_score = volatility_score
    opp.priority_score = priority
    opp.confidence_label = confidence
    return opp
=======
def get_weighted_capital(base_capital: float, weights_cfg: Dict[str, float], key: str) -> float:
    if base_capital <= 0:
        return 0.0
    default = float(weights_cfg.get("default", 1.0)) if weights_cfg else 1.0
    weight = float(weights_cfg.get(key, default)) if weights_cfg else default
    return base_capital * weight


def load_triangular_routes() -> List[TriangularRoute]:
    routes_cfg = CONFIG.get("triangular_routes", []) or []
    routes: List[TriangularRoute] = []
    for rcfg in routes_cfg:
        legs_cfg = rcfg.get("legs", []) or []
        legs = [
            TriangleLeg(
                pair=str(leg_cfg.get("pair", "")).upper(),
                action=str(leg_cfg.get("action", "BUY_BASE")),
            )
            for leg_cfg in legs_cfg
            if leg_cfg.get("pair")
        ]
        if not legs:
            continue
        name = str(rcfg.get("name", "triangle")).strip() or "triangle"
        venue = str(rcfg.get("venue", "")).strip().lower()
        if not venue:
            continue
        start_asset = str(rcfg.get("start_asset", "USDT")).upper() or "USDT"
        routes.append(TriangularRoute(name=name, venue=venue, start_asset=start_asset, legs=legs))
    return routes


def compute_triangular_opportunity(route: TriangularRoute,
                                   quotes_by_pair: Dict[str, Dict[str, Quote]],
                                   fees: Dict[str, VenueFees],
                                   start_capital: float) -> Optional[TriangularOpportunity]:
    if start_capital <= 0:
        return None

    fee_cfg = fees.get(route.venue)
    fee_rate = (fee_cfg.taker_fee_percent / 100.0) if fee_cfg else 0.0

    gross_amount = start_capital
    net_amount = start_capital
    legs_with_prices: List[Tuple[TriangleLeg, float]] = []

    for leg in route.legs:
        quotes_for_pair = quotes_by_pair.get(leg.pair, {})
        quote = quotes_for_pair.get(route.venue)
        if not quote:
            return None

        action = leg.normalized_action()
        if action == "BUY_BASE":
            price = quote.ask
            if price <= 0:
                return None
            gross_amount = gross_amount / price
            net_amount = (net_amount / price) * (1 - fee_rate)
        elif action == "SELL_BASE":
            price = quote.bid
            if price <= 0:
                return None
            gross_amount = gross_amount * price
            net_amount = (net_amount * price) * (1 - fee_rate)
        else:
            return None

        legs_with_prices.append((leg, price))

    gross_percent = (gross_amount - start_capital) / start_capital * 100.0
    net_percent = (net_amount - start_capital) / start_capital * 100.0

    return TriangularOpportunity(
        route=route,
        start_capital=start_capital,
        final_capital_gross=gross_amount,
        final_capital_net=net_amount,
        gross_percent=gross_percent,
        net_percent=net_percent,
        leg_prices=legs_with_prices,
    )
>>>>>>> 75d63d04

# =========================
# Simulación PnL (avanzada)
# =========================
def estimate_profit(
    capital_quote: float,
    buy_price: float,
    sell_price: float,
    total_percent_fee: float,
    max_base_qty: Optional[float] = None,
) -> Tuple[float, float, float, float]:
    if buy_price <= 0 or sell_price <= 0 or capital_quote <= 0:
        return 0.0, 0.0, 0.0, 0.0

    desired_base_qty = capital_quote / buy_price
    base_qty = desired_base_qty
    if max_base_qty is not None:
        base_qty = min(desired_base_qty, max_base_qty)

    if base_qty <= 0:
        return 0.0, 0.0, 0.0, 0.0

    effective_capital = base_qty * buy_price
    gross_proceeds = base_qty * sell_price
    fee_loss = (total_percent_fee / 100.0) * effective_capital
    net_proceeds = gross_proceeds - fee_loss
    profit = net_proceeds - effective_capital
    net_pct = (profit / effective_capital) * 100.0 if effective_capital > 0 else 0.0
    return profit, net_pct, base_qty, effective_capital

# =========================
# Logging CSV
# =========================
<<<<<<< HEAD
LOG_HEADER = [
    "ts",
    "pair",
    "buy_venue",
    "sell_venue",
    "buy_price",
    "sell_price",
    "gross_%",
    "net_%",
    "est_profit_quote",
    "base_qty",
    "liquidity_score",
    "volatility_score",
    "priority_score",
    "confidence",
]


def ensure_log_header(path: str) -> None:
    global LOG_HEADER_INITIALIZED
    if LOG_HEADER_INITIALIZED:
        return

=======
def append_csv(
    path: str,
    opp: Opportunity,
    est_profit: float,
    base_qty: float,
    capital_used: float,
    buy_depth: Optional[DepthInfo],
    sell_depth: Optional[DepthInfo],
) -> None:
>>>>>>> 75d63d04
    os.makedirs(os.path.dirname(path), exist_ok=True)

    if not os.path.exists(path) or os.path.getsize(path) == 0:
        with open(path, "w", newline="", encoding="utf-8") as f:
            csv.writer(f).writerow(LOG_HEADER)
        LOG_HEADER_INITIALIZED = True
        return

    with open(path, "r", newline="", encoding="utf-8") as f:
        reader = csv.reader(f)
        try:
            header = next(reader)
        except StopIteration:
            header = []
        rows = list(reader)

    if header == LOG_HEADER:
        LOG_HEADER_INITIALIZED = True
        return

    # Upgrade antiguo header -> nuevo formato con columnas extra
    with open(path, "w", newline="", encoding="utf-8") as f:
        writer = csv.writer(f)
        writer.writerow(LOG_HEADER)
        for row in rows:
            record = {header[i]: row[i] for i in range(len(header))}
            writer.writerow([
                record.get("ts", ""),
                record.get("pair", ""),
                record.get("buy_venue", ""),
                record.get("sell_venue", ""),
                record.get("buy_price", ""),
                record.get("sell_price", ""),
                record.get("gross_%", ""),
                record.get("net_%", ""),
                record.get("est_profit_quote", ""),
                record.get("base_qty", ""),
                record.get("liquidity_score", ""),
                record.get("volatility_score", ""),
                record.get("priority_score", ""),
                record.get("confidence", ""),
            ])

    LOG_HEADER_INITIALIZED = True


def append_csv(path: str, opp: Opportunity, est_profit: float, base_qty: float) -> None:
    ensure_log_header(path)
    with open(path, "a", newline="", encoding="utf-8") as f:
        w = csv.writer(f)
<<<<<<< HEAD
        w.writerow([
            int(time.time()),
            opp.pair,
            opp.buy_venue,
            opp.sell_venue,
            f"{opp.buy_price:.8f}",
            f"{opp.sell_price:.8f}",
            f"{opp.gross_percent:.4f}",
            f"{opp.net_percent:.4f}",
            f"{est_profit:.4f}",
            f"{base_qty:.8f}",
            f"{opp.liquidity_score:.4f}",
            f"{opp.volatility_score:.4f}",
            f"{opp.priority_score:.4f}",
            opp.confidence_label,
=======
        if not exists:
            w.writerow([
                "ts",
                "pair",
                "buy_venue",
                "sell_venue",
                "buy_price",
                "sell_price",
                "gross_%",
                "net_%",
                "est_profit_quote",
                "base_qty",
                "capital_used_quote",
                "buy_depth_base",
                "sell_depth_base",
            ])
        w.writerow([
            int(time.time()), opp.pair, opp.buy_venue, opp.sell_venue,
            f"{opp.buy_price:.8f}", f"{opp.sell_price:.8f}",
            f"{opp.gross_percent:.4f}", f"{opp.net_percent:.4f}",
            f"{est_profit:.4f}",
            f"{base_qty:.8f}",
            f"{capital_used:.4f}",
            f"{(buy_depth.ask_volume if buy_depth else 0.0):.8f}" if buy_depth else "",
            f"{(sell_depth.bid_volume if sell_depth else 0.0):.8f}" if sell_depth else "",
        ])


def append_triangular_csv(path: str, opp: TriangularOpportunity) -> None:
    os.makedirs(os.path.dirname(path), exist_ok=True)
    exists = os.path.exists(path)
    with open(path, "a", newline="", encoding="utf-8") as f:
        w = csv.writer(f)
        if not exists:
            w.writerow([
                "ts",
                "route",
                "venue",
                "start_asset",
                "start_capital",
                "final_capital_net",
                "gross_%",
                "net_%",
                "legs",
            ])
        leg_summary = " | ".join(
            f"{leg.pair}:{leg.normalized_action()}@{price:.8f}"
            for leg, price in opp.leg_prices
        )
        w.writerow([
            int(time.time()),
            opp.route.name,
            opp.route.venue,
            opp.route.start_asset,
            f"{opp.start_capital:.8f}",
            f"{opp.final_capital_net:.8f}",
            f"{opp.gross_percent:.4f}",
            f"{opp.net_percent:.4f}",
            leg_summary,
>>>>>>> 75d63d04
        ])

# =========================
# Formato de alerta
# =========================
def fmt_alert(
    opp: Opportunity,
    est_profit: float,
    est_percent: float,
    base_qty: float,
    capital_quote: float,
    capital_used: float,
    buy_depth: Optional[DepthInfo],
    sell_depth: Optional[DepthInfo],
) -> str:
    lines = [
        "ARBITRAJE SPOT (inventario)",
        f"Par: {opp.pair}",
        f"Comprar en {opp.buy_venue}: {opp.buy_price:.6f}",
        f"Vender en {opp.sell_venue}: {opp.sell_price:.6f}",
        f"Spread bruto: {opp.gross_percent:.3f}%  |  Neto: {opp.net_percent:.3f}%",
        f"PnL estimado: ~{est_profit:.2f} USDT  (~{est_percent:.3f}%)",
    ]

    if abs(capital_used - capital_quote) > 1e-6:
        lines.append(
            f"Capital ajustado por liquidez: {capital_used:.2f} USDT (objetivo {capital_quote:.2f} USDT)"
        )
    else:
        lines.append(f"Capital simulado: {capital_used:.2f} USDT")

    lines.append(f"Cantidad base estimada: {base_qty:.6f}")

    if buy_depth:
        lines.append(
            f"Liquidez compra {opp.buy_venue}: {buy_depth.ask_volume:.4f} base en {buy_depth.levels} niveles"
        )
    if sell_depth:
        lines.append(
            f"Liquidez venta {opp.sell_venue}: {sell_depth.bid_volume:.4f} base en {sell_depth.levels} niveles"
        )

    lines.append(time.strftime('%Y-%m-%d %H:%M:%S'))
    return "\n".join(lines)


def fmt_triangular_alert(opp: TriangularOpportunity, fee_percent: float) -> str:
    legs_lines = []
    for leg, price in opp.leg_prices:
        action = leg.normalized_action()
        legs_lines.append(f"- {leg.pair} [{action}] @ {price:.8f}")
    legs_block = "\n".join(legs_lines)
    return (
<<<<<<< HEAD
        "ARBITRAJE SPOT (inventario)\n"
        f"Par: {opp.pair}\n"
        f"Comprar en {opp.buy_venue}: {opp.buy_price:.6f}\n"
        f"Vender en {opp.sell_venue}: {opp.sell_price:.6f}\n"
        f"Spread bruto: {opp.gross_percent:.3f}%  |  Neto: {opp.net_percent:.3f}%\n"
        f"Confianza: {opp.confidence_label.upper()}  |  Prioridad: {opp.priority_score:.2f}  |  Liquidez ~{opp.liquidity_score*100:.0f}%  |  Volatilidad rel. ~{opp.volatility_score*100:.0f}%\n"
        f"Simulacion sobre {capital_quote:.0f} USDT: PnL ~{est_profit:.2f} USDT  (~{est_percent:.3f}%)\n"
=======
        "ARBITRAJE TRIANGULAR\n"
        f"Ruta: {opp.route.name} ({opp.route.venue})\n"
        f"Asset inicial: {opp.route.start_asset}\n"
        f"Capital simulado: {opp.start_capital:.4f} {opp.route.start_asset}\n"
        f"Resultado neto: {opp.final_capital_net:.4f} {opp.route.start_asset} (PnL {opp.net_profit:.4f}, {opp.net_percent:.3f}%)\n"
        f"Spread bruto: {opp.gross_percent:.3f}% | Fees considerados: {fee_percent:.3f}% por trade\n"
        f"Legs:\n{legs_block}\n"
>>>>>>> 75d63d04
        f"{time.strftime('%Y-%m-%d %H:%M:%S')}"
    )


def build_degradation_alerts(snapshot: Dict[str, Dict]) -> List[str]:
    alerts: List[str] = []
    for exchange, stats in snapshot.items():
        attempts = int(stats.get("attempts", 0))
        successes = int(stats.get("successes", 0))
        errors = int(stats.get("errors", 0))
        no_data = int(stats.get("no_data", 0))

        if attempts == 0:
            if register_degradation_alert(exchange, "no_attempts"):
                alerts.append(
                    f"⚠️ {exchange}: sin intentos de consulta recientes. Revisar configuración o circuito abierto."
                )
            continue

        if successes == 0:
            if register_degradation_alert(exchange, "no_data"):
                alerts.append(
                    f"⚠️ {exchange}: sin datos recibidos en la última corrida (intentos={attempts}, sin_datos={no_data})."
                )
            continue

        error_rate = errors / float(attempts)
        if errors and error_rate >= ERROR_RATE_ALERT_THRESHOLD:
            if register_degradation_alert(exchange, "high_error_rate"):
                alerts.append(
                    f"⚠️ {exchange}: tasa de errores {error_rate:.0%} (errores={errors}, intentos={attempts})."
                )

    return alerts

# =========================
# Run (una vez)
# =========================
def run_once() -> None:
    adapters = build_adapters()
    if not adapters:
        log_event("run.skip", reason="no_venues")
        return

    reset_metrics(adapters.keys())
    tg_enabled = bool(CONFIG["telegram"].get("enabled", False))
    polling_active = TELEGRAM_POLLING_THREAD and TELEGRAM_POLLING_THREAD.is_alive()
    if tg_enabled and not polling_active:
        tg_process_updates(enabled=tg_enabled)

<<<<<<< HEAD
    pairs = list(CONFIG["pairs"])
=======
    routes = load_triangular_routes()
    pairs = list(dict.fromkeys(CONFIG["pairs"]))
    extra_pairs = {leg.pair for route in routes for leg in route.legs}
    all_pairs = sorted(set(pairs) | extra_pairs)
    threshold = float(CONFIG["threshold_percent"])
>>>>>>> 75d63d04
    capital = float(CONFIG["simulation_capital_quote"])
    log_csv = CONFIG["log_csv_path"]
    tri_log_csv = CONFIG.get("triangular_log_csv_path")
    pair_weight_cfg = CONFIG.get("capital_weights", {}).get("pairs", {})
    triangle_weight_cfg = CONFIG.get("capital_weights", {}).get("triangles", {})

<<<<<<< HEAD
    global DYNAMIC_THRESHOLD_PERCENT, LATEST_ANALYSIS
    analysis = analyze_historical_performance(log_csv, capital)
    LATEST_ANALYSIS = analysis
    if analysis.rows_considered > 0:
        DYNAMIC_THRESHOLD_PERCENT = analysis.recommended_threshold
        print(
            "[ANALYSIS] Señales consideradas=%d | SR=%.1f%% | Neto medio=%.3f%% | Neto efectivo=%.3f%% -> Threshold dinámico=%.3f%%"
            % (
                analysis.rows_considered,
                analysis.success_rate * 100.0,
                analysis.average_net_percent,
                analysis.average_effective_percent,
                DYNAMIC_THRESHOLD_PERCENT,
            )
        )
    else:
        DYNAMIC_THRESHOLD_PERCENT = float(CONFIG["threshold_percent"])
        print("[ANALYSIS] Sin historial suficiente. Threshold base=%.3f%%" % DYNAMIC_THRESHOLD_PERCENT)

    threshold = DYNAMIC_THRESHOLD_PERCENT

    pair_quotes: Dict[str, Dict[str, Quote]] = {p: {} for p in pairs}
    for pair in pairs:
=======
    pair_quotes: Dict[str, Dict[str, Quote]] = {p: {} for p in all_pairs}
    for pair in all_pairs:
>>>>>>> 75d63d04
        for vname, adapter in adapters.items():
            if is_circuit_open(vname):
                record_exchange_skip(vname, "circuit_open", pair)
                continue

            record_exchange_attempt(vname, pair)
            quote: Optional[Quote] = None
            try:
                quote = adapter.fetch_quote(pair)
            except Exception as exc:
                record_exchange_error(vname, str(exc), pair)
            else:
                if quote:
                    record_exchange_success(vname, pair)
                    pair_quotes[pair][vname] = quote
                    log_event(
                        "exchange.quote",
                        exchange=vname,
                        pair=pair,
                        bid=quote.bid,
                        ask=quote.ask,
                    )
                else:
                    record_exchange_no_data(vname, pair)

    alerts = 0
    for pair in pairs:
        quotes = pair_quotes.get(pair, {})
        if len(quotes) < 2:
            continue
<<<<<<< HEAD
        opps = [
            enrich_opportunity(opp, quotes, analysis, threshold)
            for opp in compute_opportunities_for_pair(pair, quotes, fee_map)
        ]
        opps.sort(key=lambda o: o.priority_score, reverse=True)
=======
        capital_for_pair = get_weighted_capital(capital, pair_weight_cfg, pair)
        if capital_for_pair <= 0:
            continue
        opps = compute_opportunities_for_pair(pair, quotes, fee_map)
>>>>>>> 75d63d04
        for opp in opps:
            if opp.net_percent >= threshold:
                total_fee_pct = fee_map[opp.buy_venue].taker_fee_percent + fee_map[opp.sell_venue].taker_fee_percent
                est_profit, est_percent, base_qty = estimate_profit(capital_for_pair, opp.buy_price, opp.sell_price, total_fee_pct)

                append_csv(log_csv, opp, est_profit, base_qty)
                msg = fmt_alert(opp, est_profit, est_percent, base_qty, capital_for_pair)
                tg_send_message(msg, enabled=tg_enabled)
                log_event(
                    "opportunity.alert",
                    pair=opp.pair,
                    buy_venue=opp.buy_venue,
                    sell_venue=opp.sell_venue,
                    net_percent=opp.net_percent,
                    est_profit=est_profit,
                )
                alerts += 1

    tri_alerts = 0
    for route in routes:
        route_capital = get_weighted_capital(capital, triangle_weight_cfg, route.identifier)
        if route_capital <= 0:
            continue
        opp = compute_triangular_opportunity(route, pair_quotes, fee_map, route_capital)
        if not opp or opp.net_percent < threshold:
            continue

        if tri_log_csv:
            append_triangular_csv(tri_log_csv, opp)
        fee_cfg = fee_map.get(route.venue)
        fee_pct = fee_cfg.taker_fee_percent if fee_cfg else 0.0
        msg = fmt_triangular_alert(opp, fee_pct)
        tg_send_message(msg, enabled=tg_enabled)
        tri_alerts += 1

    print(f"Run complete. Oportunidades enviadas: {alerts} (cross) / {tri_alerts} (triangulares)")

# =========================
# CLI
# =========================
def main():
    ap = argparse.ArgumentParser(description="Arbitrage TeleBot (spot, inventario) - web-ready")
    ap.add_argument("--once", action="store_true", help="Ejecuta una vez y termina")
    ap.add_argument("--loop", action="store_true", help="Ejecuta en loop continuo")
    ap.add_argument("--interval", type=int, default=int(os.getenv("INTERVAL_SECONDS", "30")), help="Segundos entre corridas en modo loop")
    ap.add_argument("--web", action="store_true", help="Expone /health y corre el loop en background")
    ap.add_argument("--port", type=int, default=int(os.getenv("PORT", "10000")), help="Puerto HTTP para /health (Render usa $PORT)")

    args = ap.parse_args()

    tg_enabled = bool(CONFIG["telegram"].get("enabled", False))
    if tg_enabled and (args.loop or args.web):
        ensure_telegram_polling_thread(enabled=True, interval=1.0)

    if args.web:
        t = threading.Thread(target=run_loop_forever, args=(args.interval,), daemon=True)
        t.start()
        serve_http(args.port)
        return

    if args.once and args.loop:
        log_event("cli.invalid_args", once=args.once, loop=args.loop)
        return

    if args.once or not args.loop:
        run_once()
        return

    while True:
        try:
            run_once()
        except Exception as e:
            log_event("loop.error", error=str(e))
        time.sleep(max(5, args.interval))

if __name__ == "__main__":
    main()<|MERGE_RESOLUTION|>--- conflicted
+++ resolved
@@ -11,12 +11,7 @@
 from concurrent.futures import ThreadPoolExecutor, as_completed
 from http.server import BaseHTTPRequestHandler, HTTPServer
 from dataclasses import dataclass
-<<<<<<< HEAD
-from statistics import mean, pstdev, StatisticsError
-from typing import Dict, Optional, List, Tuple, Set, Iterable
-=======
 from typing import Dict, Optional, List, Tuple, Set, Any
->>>>>>> 75d63d04
 
 import requests
 
@@ -250,37 +245,14 @@
         "chat_ids_env": "TG_CHAT_IDS",   # coma-separado: "-100123...,123456..."
     },
     "log_csv_path": "logs/opportunities.csv",
-<<<<<<< HEAD
-    "analysis": {
-        "lookback_hours": 72,
-        "target_success_rate": 0.65,
-        "min_threshold_percent": 0.3,
-        "max_threshold_percent": 2.5,
-        "adjust_multiplier": 0.6,
-    },
-    "execution_costs": {
-        "slippage_bps": 8.0,        # coste extra (ida+vuelta)
-        "rebalance_bps": 5.0,       # coste de rebalanceo eventual
-        "latency_seconds": 6.0,
-        "latency_penalty_multiplier": 0.45,
-    },
-=======
     "triangular_log_csv_path": "logs/triangular_opportunities.csv",
->>>>>>> 75d63d04
 }
 
 TELEGRAM_CHAT_IDS: Set[str] = set()
 TELEGRAM_LAST_UPDATE_ID = 0
 TELEGRAM_POLLING_THREAD: Optional[threading.Thread] = None
 
-<<<<<<< HEAD
-DYNAMIC_THRESHOLD_PERCENT = float(CONFIG["threshold_percent"])
-LATEST_ANALYSIS: Optional["HistoricalAnalysis"] = None
-LOG_HEADER_INITIALIZED = False
-
-=======
 FEE_REGISTRY: Dict[Tuple[str, str], float] = {}
->>>>>>> 75d63d04
 
 
 COMMANDS_HELP: List[Tuple[str, str]] = [
@@ -723,9 +695,6 @@
     bid: float
     ask: float
     ts: int
-<<<<<<< HEAD
-    volume_quote_24h: float = 0.0
-=======
     depth: Optional[DepthInfo] = None
     checksum: Optional[str] = None
     source: str = ""
@@ -754,7 +723,6 @@
             native_token_discount_percent=native_discount,
         )
 
->>>>>>> 75d63d04
 
 @dataclass
 class VenueFees:
@@ -1065,17 +1033,6 @@
     def fetch_quote(self, pair: str) -> Optional[Quote]:
         sym = self.normalize_symbol(pair)
         url = "https://api.binance.com/api/v3/ticker/bookTicker"
-<<<<<<< HEAD
-        data = http_get_json(url, params={"symbol": sym})
-        bid = float(data["bidPrice"]); ask = float(data["askPrice"])
-        volume_quote = 0.0
-        try:
-            stats = http_get_json("https://api.binance.com/api/v3/ticker/24hr", params={"symbol": sym})
-            volume_quote = float(stats.get("quoteVolume", 0.0))
-        except Exception:
-            volume_quote = 0.0
-        return Quote(sym, bid, ask, int(time.time()*1000), volume_quote)
-=======
         quote: Optional[Quote] = None
         try:
             response = http_get_json(
@@ -1124,7 +1081,6 @@
         except Exception as exc:
             print(f"[binance] depth error {pair}: {exc}")
             return None
->>>>>>> 75d63d04
 
 class Bybit(ExchangeAdapter):
     name = "bybit"
@@ -1138,13 +1094,6 @@
         url = "https://api.bybit.com/v5/market/tickers"
         quote: Optional[Quote] = None
         try:
-<<<<<<< HEAD
-            item = data["result"]["list"][0]
-            bid = float(item["bid1Price"]); ask = float(item["ask1Price"])
-            volume_quote = float(item.get("turnover24h", 0.0))
-            return Quote(sym, bid, ask, int(time.time()*1000), volume_quote)
-        except Exception:
-=======
             response = http_get_json(
                 url,
                 params={"category": "spot", "symbol": sym},
@@ -1199,7 +1148,6 @@
             return DepthInfo(best_bid, best_ask, bid_volume, ask_volume, levels, int(ts_val), response.checksum)
         except Exception as exc:
             print(f"[bybit] depth error {pair}: {exc}")
->>>>>>> 75d63d04
             return None
 
 class KuCoin(ExchangeAdapter):
@@ -1241,18 +1189,6 @@
         sym = self.normalize_symbol(pair)
         url = "https://api.kucoin.com/api/v1/market/orderbook/level2_20"
         try:
-<<<<<<< HEAD
-            d = data["data"]
-            bid = float(d["bestBid"]); ask = float(d["bestAsk"])
-            volume_quote = 0.0
-            try:
-                stats = http_get_json("https://api.kucoin.com/api/v1/market/stats", params={"symbol": sym})
-                volume_quote = float(stats.get("data", {}).get("volValue", 0.0))
-            except Exception:
-                volume_quote = 0.0
-            return Quote(sym, bid, ask, int(time.time()*1000), volume_quote)
-        except Exception:
-=======
             response = http_get_json(
                 url,
                 params={"symbol": sym},
@@ -1276,7 +1212,6 @@
             return DepthInfo(best_bid, best_ask, bid_volume, ask_volume, levels, int(ts_val), response.checksum)
         except Exception as exc:
             print(f"[kucoin] depth error {pair}: {exc}")
->>>>>>> 75d63d04
             return None
 
 
@@ -1292,13 +1227,6 @@
         url = "https://www.okx.com/api/v5/market/ticker"
         quote: Optional[Quote] = None
         try:
-<<<<<<< HEAD
-            item = data["data"][0]
-            bid = float(item["bidPx"]); ask = float(item["askPx"])
-            volume_quote = float(item.get("volCcy24h", 0.0))
-            return Quote(sym, bid, ask, int(time.time()*1000), volume_quote)
-        except Exception:
-=======
             response = http_get_json(
                 url,
                 params={"instId": sym},
@@ -1355,7 +1283,6 @@
             return DepthInfo(best_bid, best_ask, bid_volume, ask_volume, levels, int(ts_val), response.checksum)
         except Exception as exc:
             print(f"[okx] depth error {pair}: {exc}")
->>>>>>> 75d63d04
             return None
 
 def build_adapters() -> Dict[str, ExchangeAdapter]:
@@ -1758,66 +1685,6 @@
     return sorted(out, key=lambda o: o.net_percent, reverse=True)
 
 
-<<<<<<< HEAD
-def compute_liquidity_score(pair_quotes: Dict[str, Quote], buy_venue: str, sell_venue: str) -> float:
-    buy_quote = pair_quotes.get(buy_venue)
-    sell_quote = pair_quotes.get(sell_venue)
-    if not buy_quote or not sell_quote:
-        return 0.0
-
-    volumes = [q.volume_quote_24h for q in pair_quotes.values() if q and q.volume_quote_24h > 0]
-    if not volumes:
-        return 0.0
-    max_volume = max(volumes)
-    if max_volume <= 0:
-        return 0.0
-
-    base_volume = min(buy_quote.volume_quote_24h, sell_quote.volume_quote_24h)
-    return max(0.0, min(1.0, base_volume / max_volume))
-
-
-def compute_volatility_score(pair: str, analysis: Optional[HistoricalAnalysis]) -> float:
-    if not analysis or analysis.max_volatility <= 0:
-        return 0.0
-    vol = analysis.pair_volatility.get(pair, 0.0)
-    if analysis.max_volatility <= 0:
-        return 0.0
-    return max(0.0, min(1.0, vol / analysis.max_volatility))
-
-
-def compute_priority_score(net_percent: float, liquidity: float, volatility_score: float, threshold: float) -> Tuple[float, float]:
-    normalized_net = 0.0
-    if threshold > 0:
-        normalized_net = max(0.0, min(1.5, net_percent / threshold))
-    stability = 1.0 - volatility_score
-    priority = (0.45 * min(1.0, normalized_net) + 0.4 * liquidity + 0.15 * max(0.0, stability))
-    return max(0.0, min(1.0, priority)), normalized_net
-
-
-def classify_confidence(priority: float, normalized_net: float, liquidity: float, volatility_score: float) -> str:
-    if priority >= 0.75 and normalized_net >= 1.1 and liquidity >= 0.6 and volatility_score <= 0.35:
-        return "alta"
-    if priority >= 0.45 and liquidity >= 0.3:
-        return "media"
-    return "baja"
-
-
-def enrich_opportunity(
-    opp: Opportunity,
-    pair_quotes: Dict[str, Quote],
-    analysis: Optional[HistoricalAnalysis],
-    threshold: float,
-) -> Opportunity:
-    liquidity = compute_liquidity_score(pair_quotes, opp.buy_venue, opp.sell_venue)
-    volatility_score = compute_volatility_score(opp.pair, analysis)
-    priority, normalized_net = compute_priority_score(opp.net_percent, liquidity, volatility_score, threshold)
-    confidence = classify_confidence(priority, normalized_net, liquidity, volatility_score)
-    opp.liquidity_score = liquidity
-    opp.volatility_score = volatility_score
-    opp.priority_score = priority
-    opp.confidence_label = confidence
-    return opp
-=======
 def get_weighted_capital(base_capital: float, weights_cfg: Dict[str, float], key: str) -> float:
     if base_capital <= 0:
         return 0.0
@@ -1900,7 +1767,6 @@
         net_percent=net_percent,
         leg_prices=legs_with_prices,
     )
->>>>>>> 75d63d04
 
 # =========================
 # Simulación PnL (avanzada)
@@ -1934,31 +1800,6 @@
 # =========================
 # Logging CSV
 # =========================
-<<<<<<< HEAD
-LOG_HEADER = [
-    "ts",
-    "pair",
-    "buy_venue",
-    "sell_venue",
-    "buy_price",
-    "sell_price",
-    "gross_%",
-    "net_%",
-    "est_profit_quote",
-    "base_qty",
-    "liquidity_score",
-    "volatility_score",
-    "priority_score",
-    "confidence",
-]
-
-
-def ensure_log_header(path: str) -> None:
-    global LOG_HEADER_INITIALIZED
-    if LOG_HEADER_INITIALIZED:
-        return
-
-=======
 def append_csv(
     path: str,
     opp: Opportunity,
@@ -1968,7 +1809,6 @@
     buy_depth: Optional[DepthInfo],
     sell_depth: Optional[DepthInfo],
 ) -> None:
->>>>>>> 75d63d04
     os.makedirs(os.path.dirname(path), exist_ok=True)
 
     if not os.path.exists(path) or os.path.getsize(path) == 0:
@@ -2019,23 +1859,6 @@
     ensure_log_header(path)
     with open(path, "a", newline="", encoding="utf-8") as f:
         w = csv.writer(f)
-<<<<<<< HEAD
-        w.writerow([
-            int(time.time()),
-            opp.pair,
-            opp.buy_venue,
-            opp.sell_venue,
-            f"{opp.buy_price:.8f}",
-            f"{opp.sell_price:.8f}",
-            f"{opp.gross_percent:.4f}",
-            f"{opp.net_percent:.4f}",
-            f"{est_profit:.4f}",
-            f"{base_qty:.8f}",
-            f"{opp.liquidity_score:.4f}",
-            f"{opp.volatility_score:.4f}",
-            f"{opp.priority_score:.4f}",
-            opp.confidence_label,
-=======
         if not exists:
             w.writerow([
                 "ts",
@@ -2095,7 +1918,6 @@
             f"{opp.gross_percent:.4f}",
             f"{opp.net_percent:.4f}",
             leg_summary,
->>>>>>> 75d63d04
         ])
 
 # =========================
@@ -2149,15 +1971,6 @@
         legs_lines.append(f"- {leg.pair} [{action}] @ {price:.8f}")
     legs_block = "\n".join(legs_lines)
     return (
-<<<<<<< HEAD
-        "ARBITRAJE SPOT (inventario)\n"
-        f"Par: {opp.pair}\n"
-        f"Comprar en {opp.buy_venue}: {opp.buy_price:.6f}\n"
-        f"Vender en {opp.sell_venue}: {opp.sell_price:.6f}\n"
-        f"Spread bruto: {opp.gross_percent:.3f}%  |  Neto: {opp.net_percent:.3f}%\n"
-        f"Confianza: {opp.confidence_label.upper()}  |  Prioridad: {opp.priority_score:.2f}  |  Liquidez ~{opp.liquidity_score*100:.0f}%  |  Volatilidad rel. ~{opp.volatility_score*100:.0f}%\n"
-        f"Simulacion sobre {capital_quote:.0f} USDT: PnL ~{est_profit:.2f} USDT  (~{est_percent:.3f}%)\n"
-=======
         "ARBITRAJE TRIANGULAR\n"
         f"Ruta: {opp.route.name} ({opp.route.venue})\n"
         f"Asset inicial: {opp.route.start_asset}\n"
@@ -2165,7 +1978,6 @@
         f"Resultado neto: {opp.final_capital_net:.4f} {opp.route.start_asset} (PnL {opp.net_profit:.4f}, {opp.net_percent:.3f}%)\n"
         f"Spread bruto: {opp.gross_percent:.3f}% | Fees considerados: {fee_percent:.3f}% por trade\n"
         f"Legs:\n{legs_block}\n"
->>>>>>> 75d63d04
         f"{time.strftime('%Y-%m-%d %H:%M:%S')}"
     )
 
@@ -2216,49 +2028,19 @@
     if tg_enabled and not polling_active:
         tg_process_updates(enabled=tg_enabled)
 
-<<<<<<< HEAD
-    pairs = list(CONFIG["pairs"])
-=======
     routes = load_triangular_routes()
     pairs = list(dict.fromkeys(CONFIG["pairs"]))
     extra_pairs = {leg.pair for route in routes for leg in route.legs}
     all_pairs = sorted(set(pairs) | extra_pairs)
     threshold = float(CONFIG["threshold_percent"])
->>>>>>> 75d63d04
     capital = float(CONFIG["simulation_capital_quote"])
     log_csv = CONFIG["log_csv_path"]
     tri_log_csv = CONFIG.get("triangular_log_csv_path")
     pair_weight_cfg = CONFIG.get("capital_weights", {}).get("pairs", {})
     triangle_weight_cfg = CONFIG.get("capital_weights", {}).get("triangles", {})
 
-<<<<<<< HEAD
-    global DYNAMIC_THRESHOLD_PERCENT, LATEST_ANALYSIS
-    analysis = analyze_historical_performance(log_csv, capital)
-    LATEST_ANALYSIS = analysis
-    if analysis.rows_considered > 0:
-        DYNAMIC_THRESHOLD_PERCENT = analysis.recommended_threshold
-        print(
-            "[ANALYSIS] Señales consideradas=%d | SR=%.1f%% | Neto medio=%.3f%% | Neto efectivo=%.3f%% -> Threshold dinámico=%.3f%%"
-            % (
-                analysis.rows_considered,
-                analysis.success_rate * 100.0,
-                analysis.average_net_percent,
-                analysis.average_effective_percent,
-                DYNAMIC_THRESHOLD_PERCENT,
-            )
-        )
-    else:
-        DYNAMIC_THRESHOLD_PERCENT = float(CONFIG["threshold_percent"])
-        print("[ANALYSIS] Sin historial suficiente. Threshold base=%.3f%%" % DYNAMIC_THRESHOLD_PERCENT)
-
-    threshold = DYNAMIC_THRESHOLD_PERCENT
-
-    pair_quotes: Dict[str, Dict[str, Quote]] = {p: {} for p in pairs}
-    for pair in pairs:
-=======
     pair_quotes: Dict[str, Dict[str, Quote]] = {p: {} for p in all_pairs}
     for pair in all_pairs:
->>>>>>> 75d63d04
         for vname, adapter in adapters.items():
             if is_circuit_open(vname):
                 record_exchange_skip(vname, "circuit_open", pair)
@@ -2289,18 +2071,10 @@
         quotes = pair_quotes.get(pair, {})
         if len(quotes) < 2:
             continue
-<<<<<<< HEAD
-        opps = [
-            enrich_opportunity(opp, quotes, analysis, threshold)
-            for opp in compute_opportunities_for_pair(pair, quotes, fee_map)
-        ]
-        opps.sort(key=lambda o: o.priority_score, reverse=True)
-=======
         capital_for_pair = get_weighted_capital(capital, pair_weight_cfg, pair)
         if capital_for_pair <= 0:
             continue
         opps = compute_opportunities_for_pair(pair, quotes, fee_map)
->>>>>>> 75d63d04
         for opp in opps:
             if opp.net_percent >= threshold:
                 total_fee_pct = fee_map[opp.buy_venue].taker_fee_percent + fee_map[opp.sell_venue].taker_fee_percent
